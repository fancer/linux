/*
 * Copyright 2002-2005, Instant802 Networks, Inc.
 * Copyright 2006-2007	Jiri Benc <jbenc@suse.cz>
 *
 * This program is free software; you can redistribute it and/or modify
 * it under the terms of the GNU General Public License version 2 as
 * published by the Free Software Foundation.
 */

#include <linux/module.h>
#include <linux/init.h>
#include <linux/etherdevice.h>
#include <linux/netdevice.h>
#include <linux/types.h>
#include <linux/slab.h>
#include <linux/skbuff.h>
#include <linux/if_arp.h>
#include <linux/timer.h>
#include <linux/rtnetlink.h>

#include <net/mac80211.h>
#include "ieee80211_i.h"
#include "driver-ops.h"
#include "rate.h"
#include "sta_info.h"
#include "debugfs_sta.h"
#include "mesh.h"
#include "wme.h"

/**
 * DOC: STA information lifetime rules
 *
 * STA info structures (&struct sta_info) are managed in a hash table
 * for faster lookup and a list for iteration. They are managed using
 * RCU, i.e. access to the list and hash table is protected by RCU.
 *
 * Upon allocating a STA info structure with sta_info_alloc(), the caller
 * owns that structure. It must then insert it into the hash table using
 * either sta_info_insert() or sta_info_insert_rcu(); only in the latter
 * case (which acquires an rcu read section but must not be called from
 * within one) will the pointer still be valid after the call. Note that
 * the caller may not do much with the STA info before inserting it, in
 * particular, it may not start any mesh peer link management or add
 * encryption keys.
 *
 * When the insertion fails (sta_info_insert()) returns non-zero), the
 * structure will have been freed by sta_info_insert()!
 *
 * Station entries are added by mac80211 when you establish a link with a
 * peer. This means different things for the different type of interfaces
 * we support. For a regular station this mean we add the AP sta when we
 * receive an association response from the AP. For IBSS this occurs when
 * get to know about a peer on the same IBSS. For WDS we add the sta for
 * the peer immediately upon device open. When using AP mode we add stations
 * for each respective station upon request from userspace through nl80211.
 *
 * In order to remove a STA info structure, various sta_info_destroy_*()
 * calls are available.
 *
 * There is no concept of ownership on a STA entry, each structure is
 * owned by the global hash table/list until it is removed. All users of
 * the structure need to be RCU protected so that the structure won't be
 * freed before they are done using it.
 */

/* Caller must hold local->sta_mtx */
static int sta_info_hash_del(struct ieee80211_local *local,
			     struct sta_info *sta)
{
	struct sta_info *s;

	s = rcu_dereference_protected(local->sta_hash[STA_HASH(sta->sta.addr)],
				      lockdep_is_held(&local->sta_mtx));
	if (!s)
		return -ENOENT;
	if (s == sta) {
		rcu_assign_pointer(local->sta_hash[STA_HASH(sta->sta.addr)],
				   s->hnext);
		return 0;
	}

	while (rcu_access_pointer(s->hnext) &&
	       rcu_access_pointer(s->hnext) != sta)
		s = rcu_dereference_protected(s->hnext,
					lockdep_is_held(&local->sta_mtx));
	if (rcu_access_pointer(s->hnext)) {
		rcu_assign_pointer(s->hnext, sta->hnext);
		return 0;
	}

	return -ENOENT;
}

/* protected by RCU */
struct sta_info *sta_info_get(struct ieee80211_sub_if_data *sdata,
			      const u8 *addr)
{
	struct ieee80211_local *local = sdata->local;
	struct sta_info *sta;

	sta = rcu_dereference_check(local->sta_hash[STA_HASH(addr)],
				    lockdep_is_held(&local->sta_mtx));
	while (sta) {
		if (sta->sdata == sdata &&
		    ether_addr_equal(sta->sta.addr, addr))
			break;
		sta = rcu_dereference_check(sta->hnext,
					    lockdep_is_held(&local->sta_mtx));
	}
	return sta;
}

/*
 * Get sta info either from the specified interface
 * or from one of its vlans
 */
struct sta_info *sta_info_get_bss(struct ieee80211_sub_if_data *sdata,
				  const u8 *addr)
{
	struct ieee80211_local *local = sdata->local;
	struct sta_info *sta;

	sta = rcu_dereference_check(local->sta_hash[STA_HASH(addr)],
				    lockdep_is_held(&local->sta_mtx));
	while (sta) {
		if ((sta->sdata == sdata ||
		     (sta->sdata->bss && sta->sdata->bss == sdata->bss)) &&
		    ether_addr_equal(sta->sta.addr, addr))
			break;
		sta = rcu_dereference_check(sta->hnext,
					    lockdep_is_held(&local->sta_mtx));
	}
	return sta;
}

struct sta_info *sta_info_get_by_idx(struct ieee80211_sub_if_data *sdata,
				     int idx)
{
	struct ieee80211_local *local = sdata->local;
	struct sta_info *sta;
	int i = 0;

	list_for_each_entry_rcu(sta, &local->sta_list, list) {
		if (sdata != sta->sdata)
			continue;
		if (i < idx) {
			++i;
			continue;
		}
		return sta;
	}

	return NULL;
}

/**
 * sta_info_free - free STA
 *
 * @local: pointer to the global information
 * @sta: STA info to free
 *
 * This function must undo everything done by sta_info_alloc()
 * that may happen before sta_info_insert(). It may only be
 * called when sta_info_insert() has not been attempted (and
 * if that fails, the station is freed anyway.)
 */
void sta_info_free(struct ieee80211_local *local, struct sta_info *sta)
{
	if (sta->rate_ctrl)
		rate_control_free_sta(sta);

	sta_dbg(sta->sdata, "Destroyed STA %pM\n", sta->sta.addr);

	kfree(sta);
}

/* Caller must hold local->sta_mtx */
static void sta_info_hash_add(struct ieee80211_local *local,
			      struct sta_info *sta)
{
	lockdep_assert_held(&local->sta_mtx);
	sta->hnext = local->sta_hash[STA_HASH(sta->sta.addr)];
	rcu_assign_pointer(local->sta_hash[STA_HASH(sta->sta.addr)], sta);
}

static void sta_unblock(struct work_struct *wk)
{
	struct sta_info *sta;

	sta = container_of(wk, struct sta_info, drv_unblock_wk);

	if (sta->dead)
		return;

	if (!test_sta_flag(sta, WLAN_STA_PS_STA)) {
		local_bh_disable();
		ieee80211_sta_ps_deliver_wakeup(sta);
		local_bh_enable();
	} else if (test_and_clear_sta_flag(sta, WLAN_STA_PSPOLL)) {
		clear_sta_flag(sta, WLAN_STA_PS_DRIVER);

		local_bh_disable();
		ieee80211_sta_ps_deliver_poll_response(sta);
		local_bh_enable();
	} else if (test_and_clear_sta_flag(sta, WLAN_STA_UAPSD)) {
		clear_sta_flag(sta, WLAN_STA_PS_DRIVER);

		local_bh_disable();
		ieee80211_sta_ps_deliver_uapsd(sta);
		local_bh_enable();
	} else
		clear_sta_flag(sta, WLAN_STA_PS_DRIVER);
}

static int sta_prepare_rate_control(struct ieee80211_local *local,
				    struct sta_info *sta, gfp_t gfp)
{
	if (local->hw.flags & IEEE80211_HW_HAS_RATE_CONTROL)
		return 0;

	sta->rate_ctrl = local->rate_ctrl;
	sta->rate_ctrl_priv = rate_control_alloc_sta(sta->rate_ctrl,
						     &sta->sta, gfp);
	if (!sta->rate_ctrl_priv)
		return -ENOMEM;

	return 0;
}

struct sta_info *sta_info_alloc(struct ieee80211_sub_if_data *sdata,
				const u8 *addr, gfp_t gfp)
{
	struct ieee80211_local *local = sdata->local;
	struct sta_info *sta;
	struct timespec uptime;
	int i;

	sta = kzalloc(sizeof(*sta) + local->hw.sta_data_size, gfp);
	if (!sta)
		return NULL;

	spin_lock_init(&sta->lock);
	INIT_WORK(&sta->drv_unblock_wk, sta_unblock);
	INIT_WORK(&sta->ampdu_mlme.work, ieee80211_ba_session_work);
	mutex_init(&sta->ampdu_mlme.mtx);

	memcpy(sta->sta.addr, addr, ETH_ALEN);
	sta->local = local;
	sta->sdata = sdata;
	sta->last_rx = jiffies;

	sta->sta_state = IEEE80211_STA_NONE;

	do_posix_clock_monotonic_gettime(&uptime);
	sta->last_connected = uptime.tv_sec;
	ewma_init(&sta->avg_signal, 1024, 8);

	if (sta_prepare_rate_control(local, sta, gfp)) {
		kfree(sta);
		return NULL;
	}

	for (i = 0; i < STA_TID_NUM; i++) {
		/*
		 * timer_to_tid must be initialized with identity mapping
		 * to enable session_timer's data differentiation. See
		 * sta_rx_agg_session_timer_expired for usage.
		 */
		sta->timer_to_tid[i] = i;
	}
	for (i = 0; i < IEEE80211_NUM_ACS; i++) {
		skb_queue_head_init(&sta->ps_tx_buf[i]);
		skb_queue_head_init(&sta->tx_filtered[i]);
	}

	for (i = 0; i < NUM_RX_DATA_QUEUES; i++)
		sta->last_seq_ctrl[i] = cpu_to_le16(USHRT_MAX);

	sta_dbg(sdata, "Allocated STA %pM\n", sta->sta.addr);

#ifdef CONFIG_MAC80211_MESH
	sta->plink_state = NL80211_PLINK_LISTEN;
	init_timer(&sta->plink_timer);
#endif

	return sta;
}

static int sta_info_insert_check(struct sta_info *sta)
{
	struct ieee80211_sub_if_data *sdata = sta->sdata;

	/*
	 * Can't be a WARN_ON because it can be triggered through a race:
	 * something inserts a STA (on one CPU) without holding the RTNL
	 * and another CPU turns off the net device.
	 */
	if (unlikely(!ieee80211_sdata_running(sdata)))
		return -ENETDOWN;

	if (WARN_ON(ether_addr_equal(sta->sta.addr, sdata->vif.addr) ||
		    is_multicast_ether_addr(sta->sta.addr)))
		return -EINVAL;

	return 0;
}

static int sta_info_insert_drv_state(struct ieee80211_local *local,
				     struct ieee80211_sub_if_data *sdata,
				     struct sta_info *sta)
{
	enum ieee80211_sta_state state;
	int err = 0;

	for (state = IEEE80211_STA_NOTEXIST; state < sta->sta_state; state++) {
		err = drv_sta_state(local, sdata, sta, state, state + 1);
		if (err)
			break;
	}

	if (!err) {
		/*
		 * Drivers using legacy sta_add/sta_remove callbacks only
		 * get uploaded set to true after sta_add is called.
		 */
		if (!local->ops->sta_add)
			sta->uploaded = true;
		return 0;
	}

	if (sdata->vif.type == NL80211_IFTYPE_ADHOC) {
<<<<<<< HEAD
		pr_debug("%s: failed to move IBSS STA %pM to state %d (%d) - keeping it anyway\n",
			 sdata->name, sta->sta.addr, state + 1, err);
=======
		sdata_info(sdata,
			   "failed to move IBSS STA %pM to state %d (%d) - keeping it anyway\n",
			   sta->sta.addr, state + 1, err);
>>>>>>> 42fb0b02
		err = 0;
	}

	/* unwind on error */
	for (; state > IEEE80211_STA_NOTEXIST; state--)
		WARN_ON(drv_sta_state(local, sdata, sta, state, state - 1));

	return err;
}

/*
 * should be called with sta_mtx locked
 * this function replaces the mutex lock
 * with a RCU lock
 */
static int sta_info_insert_finish(struct sta_info *sta) __acquires(RCU)
{
	struct ieee80211_local *local = sta->local;
	struct ieee80211_sub_if_data *sdata = sta->sdata;
	struct station_info sinfo;
	int err = 0;

	lockdep_assert_held(&local->sta_mtx);

	/* check if STA exists already */
	if (sta_info_get_bss(sdata, sta->sta.addr)) {
		err = -EEXIST;
		goto out_err;
	}

	/* notify driver */
	err = sta_info_insert_drv_state(local, sdata, sta);
	if (err)
		goto out_err;

	local->num_sta++;
	local->sta_generation++;
	smp_mb();

	/* make the station visible */
	sta_info_hash_add(local, sta);

	list_add_rcu(&sta->list, &local->sta_list);

	set_sta_flag(sta, WLAN_STA_INSERTED);

	ieee80211_sta_debugfs_add(sta);
	rate_control_add_sta_debugfs(sta);

	memset(&sinfo, 0, sizeof(sinfo));
	sinfo.filled = 0;
	sinfo.generation = local->sta_generation;
	cfg80211_new_sta(sdata->dev, sta->sta.addr, &sinfo, GFP_KERNEL);

	sta_dbg(sdata, "Inserted STA %pM\n", sta->sta.addr);

	/* move reference to rcu-protected */
	rcu_read_lock();
	mutex_unlock(&local->sta_mtx);

	if (ieee80211_vif_is_mesh(&sdata->vif))
		mesh_accept_plinks_update(sdata);

	return 0;
 out_err:
	mutex_unlock(&local->sta_mtx);
	rcu_read_lock();
	return err;
}

int sta_info_insert_rcu(struct sta_info *sta) __acquires(RCU)
{
	struct ieee80211_local *local = sta->local;
	int err = 0;

	might_sleep();

	err = sta_info_insert_check(sta);
	if (err) {
		rcu_read_lock();
		goto out_free;
	}

	mutex_lock(&local->sta_mtx);

	err = sta_info_insert_finish(sta);
	if (err)
		goto out_free;

	return 0;
 out_free:
	BUG_ON(!err);
	sta_info_free(local, sta);
	return err;
}

int sta_info_insert(struct sta_info *sta)
{
	int err = sta_info_insert_rcu(sta);

	rcu_read_unlock();

	return err;
}

static inline void __bss_tim_set(struct ieee80211_if_ap *bss, u16 aid)
{
	/*
	 * This format has been mandated by the IEEE specifications,
	 * so this line may not be changed to use the __set_bit() format.
	 */
	bss->tim[aid / 8] |= (1 << (aid % 8));
}

static inline void __bss_tim_clear(struct ieee80211_if_ap *bss, u16 aid)
{
	/*
	 * This format has been mandated by the IEEE specifications,
	 * so this line may not be changed to use the __clear_bit() format.
	 */
	bss->tim[aid / 8] &= ~(1 << (aid % 8));
}

static unsigned long ieee80211_tids_for_ac(int ac)
{
	/* If we ever support TIDs > 7, this obviously needs to be adjusted */
	switch (ac) {
	case IEEE80211_AC_VO:
		return BIT(6) | BIT(7);
	case IEEE80211_AC_VI:
		return BIT(4) | BIT(5);
	case IEEE80211_AC_BE:
		return BIT(0) | BIT(3);
	case IEEE80211_AC_BK:
		return BIT(1) | BIT(2);
	default:
		WARN_ON(1);
		return 0;
	}
}

void sta_info_recalc_tim(struct sta_info *sta)
{
	struct ieee80211_local *local = sta->local;
	struct ieee80211_if_ap *bss = sta->sdata->bss;
	unsigned long flags;
	bool indicate_tim = false;
	u8 ignore_for_tim = sta->sta.uapsd_queues;
	int ac;

	if (WARN_ON_ONCE(!sta->sdata->bss))
		return;

	/* No need to do anything if the driver does all */
	if (local->hw.flags & IEEE80211_HW_AP_LINK_PS)
		return;

	if (sta->dead)
		goto done;

	/*
	 * If all ACs are delivery-enabled then we should build
	 * the TIM bit for all ACs anyway; if only some are then
	 * we ignore those and build the TIM bit using only the
	 * non-enabled ones.
	 */
	if (ignore_for_tim == BIT(IEEE80211_NUM_ACS) - 1)
		ignore_for_tim = 0;

	for (ac = 0; ac < IEEE80211_NUM_ACS; ac++) {
		unsigned long tids;

		if (ignore_for_tim & BIT(ac))
			continue;

		indicate_tim |= !skb_queue_empty(&sta->tx_filtered[ac]) ||
				!skb_queue_empty(&sta->ps_tx_buf[ac]);
		if (indicate_tim)
			break;

		tids = ieee80211_tids_for_ac(ac);

		indicate_tim |=
			sta->driver_buffered_tids & tids;
	}

 done:
	spin_lock_irqsave(&local->tim_lock, flags);

	if (indicate_tim)
		__bss_tim_set(bss, sta->sta.aid);
	else
		__bss_tim_clear(bss, sta->sta.aid);

	if (local->ops->set_tim) {
		local->tim_in_locked_section = true;
		drv_set_tim(local, &sta->sta, indicate_tim);
		local->tim_in_locked_section = false;
	}

	spin_unlock_irqrestore(&local->tim_lock, flags);
}

static bool sta_info_buffer_expired(struct sta_info *sta, struct sk_buff *skb)
{
	struct ieee80211_tx_info *info;
	int timeout;

	if (!skb)
		return false;

	info = IEEE80211_SKB_CB(skb);

	/* Timeout: (2 * listen_interval * beacon_int * 1024 / 1000000) sec */
	timeout = (sta->listen_interval *
		   sta->sdata->vif.bss_conf.beacon_int *
		   32 / 15625) * HZ;
	if (timeout < STA_TX_BUFFER_EXPIRE)
		timeout = STA_TX_BUFFER_EXPIRE;
	return time_after(jiffies, info->control.jiffies + timeout);
}


static bool sta_info_cleanup_expire_buffered_ac(struct ieee80211_local *local,
						struct sta_info *sta, int ac)
{
	unsigned long flags;
	struct sk_buff *skb;

	/*
	 * First check for frames that should expire on the filtered
	 * queue. Frames here were rejected by the driver and are on
	 * a separate queue to avoid reordering with normal PS-buffered
	 * frames. They also aren't accounted for right now in the
	 * total_ps_buffered counter.
	 */
	for (;;) {
		spin_lock_irqsave(&sta->tx_filtered[ac].lock, flags);
		skb = skb_peek(&sta->tx_filtered[ac]);
		if (sta_info_buffer_expired(sta, skb))
			skb = __skb_dequeue(&sta->tx_filtered[ac]);
		else
			skb = NULL;
		spin_unlock_irqrestore(&sta->tx_filtered[ac].lock, flags);

		/*
		 * Frames are queued in order, so if this one
		 * hasn't expired yet we can stop testing. If
		 * we actually reached the end of the queue we
		 * also need to stop, of course.
		 */
		if (!skb)
			break;
		dev_kfree_skb(skb);
	}

	/*
	 * Now also check the normal PS-buffered queue, this will
	 * only find something if the filtered queue was emptied
	 * since the filtered frames are all before the normal PS
	 * buffered frames.
	 */
	for (;;) {
		spin_lock_irqsave(&sta->ps_tx_buf[ac].lock, flags);
		skb = skb_peek(&sta->ps_tx_buf[ac]);
		if (sta_info_buffer_expired(sta, skb))
			skb = __skb_dequeue(&sta->ps_tx_buf[ac]);
		else
			skb = NULL;
		spin_unlock_irqrestore(&sta->ps_tx_buf[ac].lock, flags);

		/*
		 * frames are queued in order, so if this one
		 * hasn't expired yet (or we reached the end of
		 * the queue) we can stop testing
		 */
		if (!skb)
			break;

		local->total_ps_buffered--;
<<<<<<< HEAD
#ifdef CONFIG_MAC80211_VERBOSE_PS_DEBUG
		pr_debug("Buffered frame expired (STA %pM)\n", sta->sta.addr);
#endif
=======
		ps_dbg(sta->sdata, "Buffered frame expired (STA %pM)\n",
		       sta->sta.addr);
>>>>>>> 42fb0b02
		dev_kfree_skb(skb);
	}

	/*
	 * Finally, recalculate the TIM bit for this station -- it might
	 * now be clear because the station was too slow to retrieve its
	 * frames.
	 */
	sta_info_recalc_tim(sta);

	/*
	 * Return whether there are any frames still buffered, this is
	 * used to check whether the cleanup timer still needs to run,
	 * if there are no frames we don't need to rearm the timer.
	 */
	return !(skb_queue_empty(&sta->ps_tx_buf[ac]) &&
		 skb_queue_empty(&sta->tx_filtered[ac]));
}

static bool sta_info_cleanup_expire_buffered(struct ieee80211_local *local,
					     struct sta_info *sta)
{
	bool have_buffered = false;
	int ac;

	/* This is only necessary for stations on BSS interfaces */
	if (!sta->sdata->bss)
		return false;

	for (ac = 0; ac < IEEE80211_NUM_ACS; ac++)
		have_buffered |=
			sta_info_cleanup_expire_buffered_ac(local, sta, ac);

	return have_buffered;
}

int __must_check __sta_info_destroy(struct sta_info *sta)
{
	struct ieee80211_local *local;
	struct ieee80211_sub_if_data *sdata;
	int ret, i, ac;
	struct tid_ampdu_tx *tid_tx;

	might_sleep();

	if (!sta)
		return -ENOENT;

	local = sta->local;
	sdata = sta->sdata;

	lockdep_assert_held(&local->sta_mtx);

	/*
	 * Before removing the station from the driver and
	 * rate control, it might still start new aggregation
	 * sessions -- block that to make sure the tear-down
	 * will be sufficient.
	 */
	set_sta_flag(sta, WLAN_STA_BLOCK_BA);
	ieee80211_sta_tear_down_BA_sessions(sta, true);

	ret = sta_info_hash_del(local, sta);
	if (ret)
		return ret;

	list_del_rcu(&sta->list);

	mutex_lock(&local->key_mtx);
	for (i = 0; i < NUM_DEFAULT_KEYS; i++)
		__ieee80211_key_free(key_mtx_dereference(local, sta->gtk[i]));
	if (sta->ptk)
		__ieee80211_key_free(key_mtx_dereference(local, sta->ptk));
	mutex_unlock(&local->key_mtx);

	sta->dead = true;

	local->num_sta--;
	local->sta_generation++;

	if (sdata->vif.type == NL80211_IFTYPE_AP_VLAN)
		RCU_INIT_POINTER(sdata->u.vlan.sta, NULL);

	while (sta->sta_state > IEEE80211_STA_NONE) {
		ret = sta_info_move_state(sta, sta->sta_state - 1);
		if (ret) {
			WARN_ON_ONCE(1);
			break;
		}
	}

	if (sta->uploaded) {
		ret = drv_sta_state(local, sdata, sta, IEEE80211_STA_NONE,
				    IEEE80211_STA_NOTEXIST);
		WARN_ON_ONCE(ret != 0);
	}

	/*
	 * At this point, after we wait for an RCU grace period,
	 * neither mac80211 nor the driver can reference this
	 * sta struct any more except by still existing timers
	 * associated with this station that we clean up below.
	 */
	synchronize_rcu();

	if (test_sta_flag(sta, WLAN_STA_PS_STA)) {
		BUG_ON(!sdata->bss);

		clear_sta_flag(sta, WLAN_STA_PS_STA);

		atomic_dec(&sdata->bss->num_sta_ps);
		sta_info_recalc_tim(sta);
	}

	for (ac = 0; ac < IEEE80211_NUM_ACS; ac++) {
		local->total_ps_buffered -= skb_queue_len(&sta->ps_tx_buf[ac]);
		__skb_queue_purge(&sta->ps_tx_buf[ac]);
		__skb_queue_purge(&sta->tx_filtered[ac]);
	}

#ifdef CONFIG_MAC80211_MESH
	if (ieee80211_vif_is_mesh(&sdata->vif))
		mesh_accept_plinks_update(sdata);
#endif

	sta_dbg(sdata, "Removed STA %pM\n", sta->sta.addr);

	cancel_work_sync(&sta->drv_unblock_wk);

	cfg80211_del_sta(sdata->dev, sta->sta.addr, GFP_KERNEL);

	rate_control_remove_sta_debugfs(sta);
	ieee80211_sta_debugfs_remove(sta);

#ifdef CONFIG_MAC80211_MESH
	if (ieee80211_vif_is_mesh(&sta->sdata->vif)) {
		mesh_plink_deactivate(sta);
		del_timer_sync(&sta->plink_timer);
	}
#endif

	/*
	 * Destroy aggregation state here. It would be nice to wait for the
	 * driver to finish aggregation stop and then clean up, but for now
	 * drivers have to handle aggregation stop being requested, followed
	 * directly by station destruction.
	 */
	for (i = 0; i < STA_TID_NUM; i++) {
		tid_tx = rcu_dereference_raw(sta->ampdu_mlme.tid_tx[i]);
		if (!tid_tx)
			continue;
		__skb_queue_purge(&tid_tx->pending);
		kfree(tid_tx);
	}

	sta_info_free(local, sta);

	return 0;
}

int sta_info_destroy_addr(struct ieee80211_sub_if_data *sdata, const u8 *addr)
{
	struct sta_info *sta;
	int ret;

	mutex_lock(&sdata->local->sta_mtx);
	sta = sta_info_get(sdata, addr);
	ret = __sta_info_destroy(sta);
	mutex_unlock(&sdata->local->sta_mtx);

	return ret;
}

int sta_info_destroy_addr_bss(struct ieee80211_sub_if_data *sdata,
			      const u8 *addr)
{
	struct sta_info *sta;
	int ret;

	mutex_lock(&sdata->local->sta_mtx);
	sta = sta_info_get_bss(sdata, addr);
	ret = __sta_info_destroy(sta);
	mutex_unlock(&sdata->local->sta_mtx);

	return ret;
}

static void sta_info_cleanup(unsigned long data)
{
	struct ieee80211_local *local = (struct ieee80211_local *) data;
	struct sta_info *sta;
	bool timer_needed = false;

	rcu_read_lock();
	list_for_each_entry_rcu(sta, &local->sta_list, list)
		if (sta_info_cleanup_expire_buffered(local, sta))
			timer_needed = true;
	rcu_read_unlock();

	if (local->quiescing)
		return;

	if (!timer_needed)
		return;

	mod_timer(&local->sta_cleanup,
		  round_jiffies(jiffies + STA_INFO_CLEANUP_INTERVAL));
}

void sta_info_init(struct ieee80211_local *local)
{
	spin_lock_init(&local->tim_lock);
	mutex_init(&local->sta_mtx);
	INIT_LIST_HEAD(&local->sta_list);

	setup_timer(&local->sta_cleanup, sta_info_cleanup,
		    (unsigned long)local);
}

void sta_info_stop(struct ieee80211_local *local)
{
	del_timer(&local->sta_cleanup);
	sta_info_flush(local, NULL);
}

/**
 * sta_info_flush - flush matching STA entries from the STA table
 *
 * Returns the number of removed STA entries.
 *
 * @local: local interface data
 * @sdata: matching rule for the net device (sta->dev) or %NULL to match all STAs
 */
int sta_info_flush(struct ieee80211_local *local,
		   struct ieee80211_sub_if_data *sdata)
{
	struct sta_info *sta, *tmp;
	int ret = 0;

	might_sleep();

	mutex_lock(&local->sta_mtx);
	list_for_each_entry_safe(sta, tmp, &local->sta_list, list) {
		if (!sdata || sdata == sta->sdata) {
			WARN_ON(__sta_info_destroy(sta));
			ret++;
		}
	}
	mutex_unlock(&local->sta_mtx);

	return ret;
}

void ieee80211_sta_expire(struct ieee80211_sub_if_data *sdata,
			  unsigned long exp_time)
{
	struct ieee80211_local *local = sdata->local;
	struct sta_info *sta, *tmp;

	mutex_lock(&local->sta_mtx);

	list_for_each_entry_safe(sta, tmp, &local->sta_list, list) {
		if (sdata != sta->sdata)
			continue;

		if (time_after(jiffies, sta->last_rx + exp_time)) {
<<<<<<< HEAD
			ibss_vdbg("%s: expiring inactive STA %pM\n",
				  sdata->name, sta->sta.addr);
=======
			ibss_dbg(sdata, "expiring inactive STA %pM\n",
				 sta->sta.addr);
>>>>>>> 42fb0b02
			WARN_ON(__sta_info_destroy(sta));
		}
	}

	mutex_unlock(&local->sta_mtx);
}

struct ieee80211_sta *ieee80211_find_sta_by_ifaddr(struct ieee80211_hw *hw,
					       const u8 *addr,
					       const u8 *localaddr)
{
	struct sta_info *sta, *nxt;

	/*
	 * Just return a random station if localaddr is NULL
	 * ... first in list.
	 */
	for_each_sta_info(hw_to_local(hw), addr, sta, nxt) {
		if (localaddr &&
		    !ether_addr_equal(sta->sdata->vif.addr, localaddr))
			continue;
		if (!sta->uploaded)
			return NULL;
		return &sta->sta;
	}

	return NULL;
}
EXPORT_SYMBOL_GPL(ieee80211_find_sta_by_ifaddr);

struct ieee80211_sta *ieee80211_find_sta(struct ieee80211_vif *vif,
					 const u8 *addr)
{
	struct sta_info *sta;

	if (!vif)
		return NULL;

	sta = sta_info_get_bss(vif_to_sdata(vif), addr);
	if (!sta)
		return NULL;

	if (!sta->uploaded)
		return NULL;

	return &sta->sta;
}
EXPORT_SYMBOL(ieee80211_find_sta);

static void clear_sta_ps_flags(void *_sta)
{
	struct sta_info *sta = _sta;
	struct ieee80211_sub_if_data *sdata = sta->sdata;

	clear_sta_flag(sta, WLAN_STA_PS_DRIVER);
	if (test_and_clear_sta_flag(sta, WLAN_STA_PS_STA))
		atomic_dec(&sdata->bss->num_sta_ps);
}

/* powersave support code */
void ieee80211_sta_ps_deliver_wakeup(struct sta_info *sta)
{
	struct ieee80211_sub_if_data *sdata = sta->sdata;
	struct ieee80211_local *local = sdata->local;
	struct sk_buff_head pending;
	int filtered = 0, buffered = 0, ac;

	clear_sta_flag(sta, WLAN_STA_SP);

	BUILD_BUG_ON(BITS_TO_LONGS(STA_TID_NUM) > 1);
	sta->driver_buffered_tids = 0;

	if (!(local->hw.flags & IEEE80211_HW_AP_LINK_PS))
		drv_sta_notify(local, sdata, STA_NOTIFY_AWAKE, &sta->sta);

	skb_queue_head_init(&pending);

	/* Send all buffered frames to the station */
	for (ac = 0; ac < IEEE80211_NUM_ACS; ac++) {
		int count = skb_queue_len(&pending), tmp;

		skb_queue_splice_tail_init(&sta->tx_filtered[ac], &pending);
		tmp = skb_queue_len(&pending);
		filtered += tmp - count;
		count = tmp;

		skb_queue_splice_tail_init(&sta->ps_tx_buf[ac], &pending);
		tmp = skb_queue_len(&pending);
		buffered += tmp - count;
	}

	ieee80211_add_pending_skbs_fn(local, &pending, clear_sta_ps_flags, sta);

	local->total_ps_buffered -= buffered;

	sta_info_recalc_tim(sta);

<<<<<<< HEAD
#ifdef CONFIG_MAC80211_VERBOSE_PS_DEBUG
	pr_debug("%s: STA %pM aid %d sending %d filtered/%d PS frames since STA not sleeping anymore\n",
		 sdata->name, sta->sta.addr, sta->sta.aid, filtered, buffered);
#endif /* CONFIG_MAC80211_VERBOSE_PS_DEBUG */
=======
	ps_dbg(sdata,
	       "STA %pM aid %d sending %d filtered/%d PS frames since STA not sleeping anymore\n",
	       sta->sta.addr, sta->sta.aid, filtered, buffered);
>>>>>>> 42fb0b02
}

static void ieee80211_send_null_response(struct ieee80211_sub_if_data *sdata,
					 struct sta_info *sta, int tid,
					 enum ieee80211_frame_release_type reason)
{
	struct ieee80211_local *local = sdata->local;
	struct ieee80211_qos_hdr *nullfunc;
	struct sk_buff *skb;
	int size = sizeof(*nullfunc);
	__le16 fc;
	bool qos = test_sta_flag(sta, WLAN_STA_WME);
	struct ieee80211_tx_info *info;

	if (qos) {
		fc = cpu_to_le16(IEEE80211_FTYPE_DATA |
				 IEEE80211_STYPE_QOS_NULLFUNC |
				 IEEE80211_FCTL_FROMDS);
	} else {
		size -= 2;
		fc = cpu_to_le16(IEEE80211_FTYPE_DATA |
				 IEEE80211_STYPE_NULLFUNC |
				 IEEE80211_FCTL_FROMDS);
	}

	skb = dev_alloc_skb(local->hw.extra_tx_headroom + size);
	if (!skb)
		return;

	skb_reserve(skb, local->hw.extra_tx_headroom);

	nullfunc = (void *) skb_put(skb, size);
	nullfunc->frame_control = fc;
	nullfunc->duration_id = 0;
	memcpy(nullfunc->addr1, sta->sta.addr, ETH_ALEN);
	memcpy(nullfunc->addr2, sdata->vif.addr, ETH_ALEN);
	memcpy(nullfunc->addr3, sdata->vif.addr, ETH_ALEN);

	skb->priority = tid;
	skb_set_queue_mapping(skb, ieee802_1d_to_ac[tid]);
	if (qos) {
		nullfunc->qos_ctrl = cpu_to_le16(tid);

		if (reason == IEEE80211_FRAME_RELEASE_UAPSD)
			nullfunc->qos_ctrl |=
				cpu_to_le16(IEEE80211_QOS_CTL_EOSP);
	}

	info = IEEE80211_SKB_CB(skb);

	/*
	 * Tell TX path to send this frame even though the
	 * STA may still remain is PS mode after this frame
	 * exchange. Also set EOSP to indicate this packet
	 * ends the poll/service period.
	 */
	info->flags |= IEEE80211_TX_CTL_NO_PS_BUFFER |
		       IEEE80211_TX_STATUS_EOSP |
		       IEEE80211_TX_CTL_REQ_TX_STATUS;

	drv_allow_buffered_frames(local, sta, BIT(tid), 1, reason, false);

	ieee80211_xmit(sdata, skb);
}

static void
ieee80211_sta_ps_deliver_response(struct sta_info *sta,
				  int n_frames, u8 ignored_acs,
				  enum ieee80211_frame_release_type reason)
{
	struct ieee80211_sub_if_data *sdata = sta->sdata;
	struct ieee80211_local *local = sdata->local;
	bool found = false;
	bool more_data = false;
	int ac;
	unsigned long driver_release_tids = 0;
	struct sk_buff_head frames;

	/* Service or PS-Poll period starts */
	set_sta_flag(sta, WLAN_STA_SP);

	__skb_queue_head_init(&frames);

	/*
	 * Get response frame(s) and more data bit for it.
	 */
	for (ac = 0; ac < IEEE80211_NUM_ACS; ac++) {
		unsigned long tids;

		if (ignored_acs & BIT(ac))
			continue;

		tids = ieee80211_tids_for_ac(ac);

		if (!found) {
			driver_release_tids = sta->driver_buffered_tids & tids;
			if (driver_release_tids) {
				found = true;
			} else {
				struct sk_buff *skb;

				while (n_frames > 0) {
					skb = skb_dequeue(&sta->tx_filtered[ac]);
					if (!skb) {
						skb = skb_dequeue(
							&sta->ps_tx_buf[ac]);
						if (skb)
							local->total_ps_buffered--;
					}
					if (!skb)
						break;
					n_frames--;
					found = true;
					__skb_queue_tail(&frames, skb);
				}
			}

			/*
			 * If the driver has data on more than one TID then
			 * certainly there's more data if we release just a
			 * single frame now (from a single TID).
			 */
			if (reason == IEEE80211_FRAME_RELEASE_PSPOLL &&
			    hweight16(driver_release_tids) > 1) {
				more_data = true;
				driver_release_tids =
					BIT(ffs(driver_release_tids) - 1);
				break;
			}
		}

		if (!skb_queue_empty(&sta->tx_filtered[ac]) ||
		    !skb_queue_empty(&sta->ps_tx_buf[ac])) {
			more_data = true;
			break;
		}
	}

	if (!found) {
		int tid;

		/*
		 * For PS-Poll, this can only happen due to a race condition
		 * when we set the TIM bit and the station notices it, but
		 * before it can poll for the frame we expire it.
		 *
		 * For uAPSD, this is said in the standard (11.2.1.5 h):
		 *	At each unscheduled SP for a non-AP STA, the AP shall
		 *	attempt to transmit at least one MSDU or MMPDU, but no
		 *	more than the value specified in the Max SP Length field
		 *	in the QoS Capability element from delivery-enabled ACs,
		 *	that are destined for the non-AP STA.
		 *
		 * Since we have no other MSDU/MMPDU, transmit a QoS null frame.
		 */

		/* This will evaluate to 1, 3, 5 or 7. */
		tid = 7 - ((ffs(~ignored_acs) - 1) << 1);

		ieee80211_send_null_response(sdata, sta, tid, reason);
		return;
	}

	if (!driver_release_tids) {
		struct sk_buff_head pending;
		struct sk_buff *skb;
		int num = 0;
		u16 tids = 0;

		skb_queue_head_init(&pending);

		while ((skb = __skb_dequeue(&frames))) {
			struct ieee80211_tx_info *info = IEEE80211_SKB_CB(skb);
			struct ieee80211_hdr *hdr = (void *) skb->data;
			u8 *qoshdr = NULL;

			num++;

			/*
			 * Tell TX path to send this frame even though the
			 * STA may still remain is PS mode after this frame
			 * exchange.
			 */
			info->flags |= IEEE80211_TX_CTL_NO_PS_BUFFER;

			/*
			 * Use MoreData flag to indicate whether there are
			 * more buffered frames for this STA
			 */
			if (more_data || !skb_queue_empty(&frames))
				hdr->frame_control |=
					cpu_to_le16(IEEE80211_FCTL_MOREDATA);
			else
				hdr->frame_control &=
					cpu_to_le16(~IEEE80211_FCTL_MOREDATA);

			if (ieee80211_is_data_qos(hdr->frame_control) ||
			    ieee80211_is_qos_nullfunc(hdr->frame_control))
				qoshdr = ieee80211_get_qos_ctl(hdr);

			/* end service period after last frame */
			if (skb_queue_empty(&frames)) {
				if (reason == IEEE80211_FRAME_RELEASE_UAPSD &&
				    qoshdr)
					*qoshdr |= IEEE80211_QOS_CTL_EOSP;

				info->flags |= IEEE80211_TX_STATUS_EOSP |
					       IEEE80211_TX_CTL_REQ_TX_STATUS;
			}

			if (qoshdr)
				tids |= BIT(*qoshdr & IEEE80211_QOS_CTL_TID_MASK);
			else
				tids |= BIT(0);

			__skb_queue_tail(&pending, skb);
		}

		drv_allow_buffered_frames(local, sta, tids, num,
					  reason, more_data);

		ieee80211_add_pending_skbs(local, &pending);

		sta_info_recalc_tim(sta);
	} else {
		/*
		 * We need to release a frame that is buffered somewhere in the
		 * driver ... it'll have to handle that.
		 * Note that, as per the comment above, it'll also have to see
		 * if there is more than just one frame on the specific TID that
		 * we're releasing from, and it needs to set the more-data bit
		 * accordingly if we tell it that there's no more data. If we do
		 * tell it there's more data, then of course the more-data bit
		 * needs to be set anyway.
		 */
		drv_release_buffered_frames(local, sta, driver_release_tids,
					    n_frames, reason, more_data);

		/*
		 * Note that we don't recalculate the TIM bit here as it would
		 * most likely have no effect at all unless the driver told us
		 * that the TID became empty before returning here from the
		 * release function.
		 * Either way, however, when the driver tells us that the TID
		 * became empty we'll do the TIM recalculation.
		 */
	}
}

void ieee80211_sta_ps_deliver_poll_response(struct sta_info *sta)
{
	u8 ignore_for_response = sta->sta.uapsd_queues;

	/*
	 * If all ACs are delivery-enabled then we should reply
	 * from any of them, if only some are enabled we reply
	 * only from the non-enabled ones.
	 */
	if (ignore_for_response == BIT(IEEE80211_NUM_ACS) - 1)
		ignore_for_response = 0;

	ieee80211_sta_ps_deliver_response(sta, 1, ignore_for_response,
					  IEEE80211_FRAME_RELEASE_PSPOLL);
}

void ieee80211_sta_ps_deliver_uapsd(struct sta_info *sta)
{
	int n_frames = sta->sta.max_sp;
	u8 delivery_enabled = sta->sta.uapsd_queues;

	/*
	 * If we ever grow support for TSPEC this might happen if
	 * the TSPEC update from hostapd comes in between a trigger
	 * frame setting WLAN_STA_UAPSD in the RX path and this
	 * actually getting called.
	 */
	if (!delivery_enabled)
		return;

	switch (sta->sta.max_sp) {
	case 1:
		n_frames = 2;
		break;
	case 2:
		n_frames = 4;
		break;
	case 3:
		n_frames = 6;
		break;
	case 0:
		/* XXX: what is a good value? */
		n_frames = 8;
		break;
	}

	ieee80211_sta_ps_deliver_response(sta, n_frames, ~delivery_enabled,
					  IEEE80211_FRAME_RELEASE_UAPSD);
}

void ieee80211_sta_block_awake(struct ieee80211_hw *hw,
			       struct ieee80211_sta *pubsta, bool block)
{
	struct sta_info *sta = container_of(pubsta, struct sta_info, sta);

	trace_api_sta_block_awake(sta->local, pubsta, block);

	if (block)
		set_sta_flag(sta, WLAN_STA_PS_DRIVER);
	else if (test_sta_flag(sta, WLAN_STA_PS_DRIVER))
		ieee80211_queue_work(hw, &sta->drv_unblock_wk);
}
EXPORT_SYMBOL(ieee80211_sta_block_awake);

void ieee80211_sta_eosp_irqsafe(struct ieee80211_sta *pubsta)
{
	struct sta_info *sta = container_of(pubsta, struct sta_info, sta);
	struct ieee80211_local *local = sta->local;
	struct sk_buff *skb;
	struct skb_eosp_msg_data *data;

	trace_api_eosp(local, pubsta);

	skb = alloc_skb(0, GFP_ATOMIC);
	if (!skb) {
		/* too bad ... but race is better than loss */
		clear_sta_flag(sta, WLAN_STA_SP);
		return;
	}

	data = (void *)skb->cb;
	memcpy(data->sta, pubsta->addr, ETH_ALEN);
	memcpy(data->iface, sta->sdata->vif.addr, ETH_ALEN);
	skb->pkt_type = IEEE80211_EOSP_MSG;
	skb_queue_tail(&local->skb_queue, skb);
	tasklet_schedule(&local->tasklet);
}
EXPORT_SYMBOL(ieee80211_sta_eosp_irqsafe);

void ieee80211_sta_set_buffered(struct ieee80211_sta *pubsta,
				u8 tid, bool buffered)
{
	struct sta_info *sta = container_of(pubsta, struct sta_info, sta);

	if (WARN_ON(tid >= STA_TID_NUM))
		return;

	if (buffered)
		set_bit(tid, &sta->driver_buffered_tids);
	else
		clear_bit(tid, &sta->driver_buffered_tids);

	sta_info_recalc_tim(sta);
}
EXPORT_SYMBOL(ieee80211_sta_set_buffered);

int sta_info_move_state(struct sta_info *sta,
			enum ieee80211_sta_state new_state)
{
	might_sleep();

	if (sta->sta_state == new_state)
		return 0;

	/* check allowed transitions first */

	switch (new_state) {
	case IEEE80211_STA_NONE:
		if (sta->sta_state != IEEE80211_STA_AUTH)
			return -EINVAL;
		break;
	case IEEE80211_STA_AUTH:
		if (sta->sta_state != IEEE80211_STA_NONE &&
		    sta->sta_state != IEEE80211_STA_ASSOC)
			return -EINVAL;
		break;
	case IEEE80211_STA_ASSOC:
		if (sta->sta_state != IEEE80211_STA_AUTH &&
		    sta->sta_state != IEEE80211_STA_AUTHORIZED)
			return -EINVAL;
		break;
	case IEEE80211_STA_AUTHORIZED:
		if (sta->sta_state != IEEE80211_STA_ASSOC)
			return -EINVAL;
		break;
	default:
		WARN(1, "invalid state %d", new_state);
		return -EINVAL;
	}

<<<<<<< HEAD
#ifdef CONFIG_MAC80211_VERBOSE_DEBUG
	pr_debug("%s: moving STA %pM to state %d\n",
		 sta->sdata->name, sta->sta.addr, new_state);
#endif
=======
	sta_dbg(sta->sdata, "moving STA %pM to state %d\n",
		sta->sta.addr, new_state);
>>>>>>> 42fb0b02

	/*
	 * notify the driver before the actual changes so it can
	 * fail the transition
	 */
	if (test_sta_flag(sta, WLAN_STA_INSERTED)) {
		int err = drv_sta_state(sta->local, sta->sdata, sta,
					sta->sta_state, new_state);
		if (err)
			return err;
	}

	/* reflect the change in all state variables */

	switch (new_state) {
	case IEEE80211_STA_NONE:
		if (sta->sta_state == IEEE80211_STA_AUTH)
			clear_bit(WLAN_STA_AUTH, &sta->_flags);
		break;
	case IEEE80211_STA_AUTH:
		if (sta->sta_state == IEEE80211_STA_NONE)
			set_bit(WLAN_STA_AUTH, &sta->_flags);
		else if (sta->sta_state == IEEE80211_STA_ASSOC)
			clear_bit(WLAN_STA_ASSOC, &sta->_flags);
		break;
	case IEEE80211_STA_ASSOC:
		if (sta->sta_state == IEEE80211_STA_AUTH) {
			set_bit(WLAN_STA_ASSOC, &sta->_flags);
		} else if (sta->sta_state == IEEE80211_STA_AUTHORIZED) {
			if (sta->sdata->vif.type == NL80211_IFTYPE_AP ||
			    (sta->sdata->vif.type == NL80211_IFTYPE_AP_VLAN &&
			     !sta->sdata->u.vlan.sta))
				atomic_dec(&sta->sdata->bss->num_mcast_sta);
			clear_bit(WLAN_STA_AUTHORIZED, &sta->_flags);
		}
		break;
	case IEEE80211_STA_AUTHORIZED:
		if (sta->sta_state == IEEE80211_STA_ASSOC) {
			if (sta->sdata->vif.type == NL80211_IFTYPE_AP ||
			    (sta->sdata->vif.type == NL80211_IFTYPE_AP_VLAN &&
			     !sta->sdata->u.vlan.sta))
				atomic_inc(&sta->sdata->bss->num_mcast_sta);
			set_bit(WLAN_STA_AUTHORIZED, &sta->_flags);
		}
		break;
	default:
		break;
	}

	sta->sta_state = new_state;

	return 0;
}<|MERGE_RESOLUTION|>--- conflicted
+++ resolved
@@ -329,14 +329,9 @@
 	}
 
 	if (sdata->vif.type == NL80211_IFTYPE_ADHOC) {
-<<<<<<< HEAD
-		pr_debug("%s: failed to move IBSS STA %pM to state %d (%d) - keeping it anyway\n",
-			 sdata->name, sta->sta.addr, state + 1, err);
-=======
 		sdata_info(sdata,
 			   "failed to move IBSS STA %pM to state %d (%d) - keeping it anyway\n",
 			   sta->sta.addr, state + 1, err);
->>>>>>> 42fb0b02
 		err = 0;
 	}
 
@@ -617,14 +612,8 @@
 			break;
 
 		local->total_ps_buffered--;
-<<<<<<< HEAD
-#ifdef CONFIG_MAC80211_VERBOSE_PS_DEBUG
-		pr_debug("Buffered frame expired (STA %pM)\n", sta->sta.addr);
-#endif
-=======
 		ps_dbg(sta->sdata, "Buffered frame expired (STA %pM)\n",
 		       sta->sta.addr);
->>>>>>> 42fb0b02
 		dev_kfree_skb(skb);
 	}
 
@@ -891,13 +880,8 @@
 			continue;
 
 		if (time_after(jiffies, sta->last_rx + exp_time)) {
-<<<<<<< HEAD
-			ibss_vdbg("%s: expiring inactive STA %pM\n",
-				  sdata->name, sta->sta.addr);
-=======
 			ibss_dbg(sdata, "expiring inactive STA %pM\n",
 				 sta->sta.addr);
->>>>>>> 42fb0b02
 			WARN_ON(__sta_info_destroy(sta));
 		}
 	}
@@ -995,16 +979,9 @@
 
 	sta_info_recalc_tim(sta);
 
-<<<<<<< HEAD
-#ifdef CONFIG_MAC80211_VERBOSE_PS_DEBUG
-	pr_debug("%s: STA %pM aid %d sending %d filtered/%d PS frames since STA not sleeping anymore\n",
-		 sdata->name, sta->sta.addr, sta->sta.aid, filtered, buffered);
-#endif /* CONFIG_MAC80211_VERBOSE_PS_DEBUG */
-=======
 	ps_dbg(sdata,
 	       "STA %pM aid %d sending %d filtered/%d PS frames since STA not sleeping anymore\n",
 	       sta->sta.addr, sta->sta.aid, filtered, buffered);
->>>>>>> 42fb0b02
 }
 
 static void ieee80211_send_null_response(struct ieee80211_sub_if_data *sdata,
@@ -1394,15 +1371,8 @@
 		return -EINVAL;
 	}
 
-<<<<<<< HEAD
-#ifdef CONFIG_MAC80211_VERBOSE_DEBUG
-	pr_debug("%s: moving STA %pM to state %d\n",
-		 sta->sdata->name, sta->sta.addr, new_state);
-#endif
-=======
 	sta_dbg(sta->sdata, "moving STA %pM to state %d\n",
 		sta->sta.addr, new_state);
->>>>>>> 42fb0b02
 
 	/*
 	 * notify the driver before the actual changes so it can
