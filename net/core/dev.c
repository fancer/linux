/*
 * 	NET3	Protocol independent device support routines.
 *
 *		This program is free software; you can redistribute it and/or
 *		modify it under the terms of the GNU General Public License
 *		as published by the Free Software Foundation; either version
 *		2 of the License, or (at your option) any later version.
 *
 *	Derived from the non IP parts of dev.c 1.0.19
 * 		Authors:	Ross Biro
 *				Fred N. van Kempen, <waltje@uWalt.NL.Mugnet.ORG>
 *				Mark Evans, <evansmp@uhura.aston.ac.uk>
 *
 *	Additional Authors:
 *		Florian la Roche <rzsfl@rz.uni-sb.de>
 *		Alan Cox <gw4pts@gw4pts.ampr.org>
 *		David Hinds <dahinds@users.sourceforge.net>
 *		Alexey Kuznetsov <kuznet@ms2.inr.ac.ru>
 *		Adam Sulmicki <adam@cfar.umd.edu>
 *              Pekka Riikonen <priikone@poesidon.pspt.fi>
 *
 *	Changes:
 *              D.J. Barrow     :       Fixed bug where dev->refcnt gets set
 *              			to 2 if register_netdev gets called
 *              			before net_dev_init & also removed a
 *              			few lines of code in the process.
 *		Alan Cox	:	device private ioctl copies fields back.
 *		Alan Cox	:	Transmit queue code does relevant
 *					stunts to keep the queue safe.
 *		Alan Cox	:	Fixed double lock.
 *		Alan Cox	:	Fixed promisc NULL pointer trap
 *		????????	:	Support the full private ioctl range
 *		Alan Cox	:	Moved ioctl permission check into
 *					drivers
 *		Tim Kordas	:	SIOCADDMULTI/SIOCDELMULTI
 *		Alan Cox	:	100 backlog just doesn't cut it when
 *					you start doing multicast video 8)
 *		Alan Cox	:	Rewrote net_bh and list manager.
 *		Alan Cox	: 	Fix ETH_P_ALL echoback lengths.
 *		Alan Cox	:	Took out transmit every packet pass
 *					Saved a few bytes in the ioctl handler
 *		Alan Cox	:	Network driver sets packet type before
 *					calling netif_rx. Saves a function
 *					call a packet.
 *		Alan Cox	:	Hashed net_bh()
 *		Richard Kooijman:	Timestamp fixes.
 *		Alan Cox	:	Wrong field in SIOCGIFDSTADDR
 *		Alan Cox	:	Device lock protection.
 *		Alan Cox	: 	Fixed nasty side effect of device close
 *					changes.
 *		Rudi Cilibrasi	:	Pass the right thing to
 *					set_mac_address()
 *		Dave Miller	:	32bit quantity for the device lock to
 *					make it work out on a Sparc.
 *		Bjorn Ekwall	:	Added KERNELD hack.
 *		Alan Cox	:	Cleaned up the backlog initialise.
 *		Craig Metz	:	SIOCGIFCONF fix if space for under
 *					1 device.
 *	    Thomas Bogendoerfer :	Return ENODEV for dev_open, if there
 *					is no device open function.
 *		Andi Kleen	:	Fix error reporting for SIOCGIFCONF
 *	    Michael Chastain	:	Fix signed/unsigned for SIOCGIFCONF
 *		Cyrus Durgin	:	Cleaned for KMOD
 *		Adam Sulmicki   :	Bug Fix : Network Device Unload
 *					A network device unload needs to purge
 *					the backlog queue.
 *	Paul Rusty Russell	:	SIOCSIFNAME
 *              Pekka Riikonen  :	Netdev boot-time settings code
 *              Andrew Morton   :       Make unregister_netdevice wait
 *              			indefinitely on dev->refcnt
 * 		J Hadi Salim	:	- Backlog queue sampling
 *				        - netif_rx() feedback
 */

#include <asm/uaccess.h>
#include <asm/system.h>
#include <linux/bitops.h>
#include <linux/capability.h>
#include <linux/cpu.h>
#include <linux/types.h>
#include <linux/kernel.h>
#include <linux/hash.h>
#include <linux/sched.h>
#include <linux/mutex.h>
#include <linux/string.h>
#include <linux/mm.h>
#include <linux/socket.h>
#include <linux/sockios.h>
#include <linux/errno.h>
#include <linux/interrupt.h>
#include <linux/if_ether.h>
#include <linux/netdevice.h>
#include <linux/etherdevice.h>
#include <linux/ethtool.h>
#include <linux/notifier.h>
#include <linux/skbuff.h>
#include <net/net_namespace.h>
#include <net/sock.h>
#include <linux/rtnetlink.h>
#include <linux/proc_fs.h>
#include <linux/seq_file.h>
#include <linux/stat.h>
#include <linux/if_bridge.h>
#include <linux/if_macvlan.h>
#include <net/dst.h>
#include <net/pkt_sched.h>
#include <net/checksum.h>
#include <net/xfrm.h>
#include <linux/highmem.h>
#include <linux/init.h>
#include <linux/kmod.h>
#include <linux/module.h>
#include <linux/netpoll.h>
#include <linux/rcupdate.h>
#include <linux/delay.h>
#include <net/wext.h>
#include <net/iw_handler.h>
#include <asm/current.h>
#include <linux/audit.h>
#include <linux/dmaengine.h>
#include <linux/err.h>
#include <linux/ctype.h>
#include <linux/if_arp.h>
#include <linux/if_vlan.h>
#include <linux/ip.h>
#include <net/ip.h>
#include <linux/ipv6.h>
#include <linux/in.h>
#include <linux/jhash.h>
#include <linux/random.h>
#include <trace/events/napi.h>

#include "net-sysfs.h"

/* Instead of increasing this, you should create a hash table. */
#define MAX_GRO_SKBS 8

/* This should be increased if a protocol with a bigger head is added. */
#define GRO_MAX_HEAD (MAX_HEADER + 128)

/*
 *	The list of packet types we will receive (as opposed to discard)
 *	and the routines to invoke.
 *
 *	Why 16. Because with 16 the only overlap we get on a hash of the
 *	low nibble of the protocol value is RARP/SNAP/X.25.
 *
 *      NOTE:  That is no longer true with the addition of VLAN tags.  Not
 *             sure which should go first, but I bet it won't make much
 *             difference if we are running VLANs.  The good news is that
 *             this protocol won't be in the list unless compiled in, so
 *             the average user (w/out VLANs) will not be adversely affected.
 *             --BLG
 *
 *		0800	IP
 *		8100    802.1Q VLAN
 *		0001	802.3
 *		0002	AX.25
 *		0004	802.2
 *		8035	RARP
 *		0005	SNAP
 *		0805	X.25
 *		0806	ARP
 *		8137	IPX
 *		0009	Localtalk
 *		86DD	IPv6
 */

#define PTYPE_HASH_SIZE	(16)
#define PTYPE_HASH_MASK	(PTYPE_HASH_SIZE - 1)

static DEFINE_SPINLOCK(ptype_lock);
static struct list_head ptype_base[PTYPE_HASH_SIZE] __read_mostly;
static struct list_head ptype_all __read_mostly;	/* Taps */

/*
 * The @dev_base_head list is protected by @dev_base_lock and the rtnl
 * semaphore.
 *
 * Pure readers hold dev_base_lock for reading, or rcu_read_lock()
 *
 * Writers must hold the rtnl semaphore while they loop through the
 * dev_base_head list, and hold dev_base_lock for writing when they do the
 * actual updates.  This allows pure readers to access the list even
 * while a writer is preparing to update it.
 *
 * To put it another way, dev_base_lock is held for writing only to
 * protect against pure readers; the rtnl semaphore provides the
 * protection against other writers.
 *
 * See, for example usages, register_netdevice() and
 * unregister_netdevice(), which must be called with the rtnl
 * semaphore held.
 */
DEFINE_RWLOCK(dev_base_lock);
EXPORT_SYMBOL(dev_base_lock);

static inline struct hlist_head *dev_name_hash(struct net *net, const char *name)
{
	unsigned hash = full_name_hash(name, strnlen(name, IFNAMSIZ));
	return &net->dev_name_head[hash_32(hash, NETDEV_HASHBITS)];
}

static inline struct hlist_head *dev_index_hash(struct net *net, int ifindex)
{
	return &net->dev_index_head[ifindex & (NETDEV_HASHENTRIES - 1)];
}

/* Device list insertion */
static int list_netdevice(struct net_device *dev)
{
	struct net *net = dev_net(dev);

	ASSERT_RTNL();

	write_lock_bh(&dev_base_lock);
	list_add_tail_rcu(&dev->dev_list, &net->dev_base_head);
	hlist_add_head_rcu(&dev->name_hlist, dev_name_hash(net, dev->name));
	hlist_add_head_rcu(&dev->index_hlist,
			   dev_index_hash(net, dev->ifindex));
	write_unlock_bh(&dev_base_lock);
	return 0;
}

/* Device list removal
 * caller must respect a RCU grace period before freeing/reusing dev
 */
static void unlist_netdevice(struct net_device *dev)
{
	ASSERT_RTNL();

	/* Unlink dev from the device chain */
	write_lock_bh(&dev_base_lock);
	list_del_rcu(&dev->dev_list);
	hlist_del_rcu(&dev->name_hlist);
	hlist_del_rcu(&dev->index_hlist);
	write_unlock_bh(&dev_base_lock);
}

/*
 *	Our notifier list
 */

static RAW_NOTIFIER_HEAD(netdev_chain);

/*
 *	Device drivers call our routines to queue packets here. We empty the
 *	queue in the local softnet handler.
 */

DEFINE_PER_CPU(struct softnet_data, softnet_data);
EXPORT_PER_CPU_SYMBOL(softnet_data);

#ifdef CONFIG_LOCKDEP
/*
 * register_netdevice() inits txq->_xmit_lock and sets lockdep class
 * according to dev->type
 */
static const unsigned short netdev_lock_type[] =
	{ARPHRD_NETROM, ARPHRD_ETHER, ARPHRD_EETHER, ARPHRD_AX25,
	 ARPHRD_PRONET, ARPHRD_CHAOS, ARPHRD_IEEE802, ARPHRD_ARCNET,
	 ARPHRD_APPLETLK, ARPHRD_DLCI, ARPHRD_ATM, ARPHRD_METRICOM,
	 ARPHRD_IEEE1394, ARPHRD_EUI64, ARPHRD_INFINIBAND, ARPHRD_SLIP,
	 ARPHRD_CSLIP, ARPHRD_SLIP6, ARPHRD_CSLIP6, ARPHRD_RSRVD,
	 ARPHRD_ADAPT, ARPHRD_ROSE, ARPHRD_X25, ARPHRD_HWX25,
	 ARPHRD_PPP, ARPHRD_CISCO, ARPHRD_LAPB, ARPHRD_DDCMP,
	 ARPHRD_RAWHDLC, ARPHRD_TUNNEL, ARPHRD_TUNNEL6, ARPHRD_FRAD,
	 ARPHRD_SKIP, ARPHRD_LOOPBACK, ARPHRD_LOCALTLK, ARPHRD_FDDI,
	 ARPHRD_BIF, ARPHRD_SIT, ARPHRD_IPDDP, ARPHRD_IPGRE,
	 ARPHRD_PIMREG, ARPHRD_HIPPI, ARPHRD_ASH, ARPHRD_ECONET,
	 ARPHRD_IRDA, ARPHRD_FCPP, ARPHRD_FCAL, ARPHRD_FCPL,
	 ARPHRD_FCFABRIC, ARPHRD_IEEE802_TR, ARPHRD_IEEE80211,
	 ARPHRD_IEEE80211_PRISM, ARPHRD_IEEE80211_RADIOTAP, ARPHRD_PHONET,
	 ARPHRD_PHONET_PIPE, ARPHRD_IEEE802154,
	 ARPHRD_VOID, ARPHRD_NONE};

static const char *const netdev_lock_name[] =
	{"_xmit_NETROM", "_xmit_ETHER", "_xmit_EETHER", "_xmit_AX25",
	 "_xmit_PRONET", "_xmit_CHAOS", "_xmit_IEEE802", "_xmit_ARCNET",
	 "_xmit_APPLETLK", "_xmit_DLCI", "_xmit_ATM", "_xmit_METRICOM",
	 "_xmit_IEEE1394", "_xmit_EUI64", "_xmit_INFINIBAND", "_xmit_SLIP",
	 "_xmit_CSLIP", "_xmit_SLIP6", "_xmit_CSLIP6", "_xmit_RSRVD",
	 "_xmit_ADAPT", "_xmit_ROSE", "_xmit_X25", "_xmit_HWX25",
	 "_xmit_PPP", "_xmit_CISCO", "_xmit_LAPB", "_xmit_DDCMP",
	 "_xmit_RAWHDLC", "_xmit_TUNNEL", "_xmit_TUNNEL6", "_xmit_FRAD",
	 "_xmit_SKIP", "_xmit_LOOPBACK", "_xmit_LOCALTLK", "_xmit_FDDI",
	 "_xmit_BIF", "_xmit_SIT", "_xmit_IPDDP", "_xmit_IPGRE",
	 "_xmit_PIMREG", "_xmit_HIPPI", "_xmit_ASH", "_xmit_ECONET",
	 "_xmit_IRDA", "_xmit_FCPP", "_xmit_FCAL", "_xmit_FCPL",
	 "_xmit_FCFABRIC", "_xmit_IEEE802_TR", "_xmit_IEEE80211",
	 "_xmit_IEEE80211_PRISM", "_xmit_IEEE80211_RADIOTAP", "_xmit_PHONET",
	 "_xmit_PHONET_PIPE", "_xmit_IEEE802154",
	 "_xmit_VOID", "_xmit_NONE"};

static struct lock_class_key netdev_xmit_lock_key[ARRAY_SIZE(netdev_lock_type)];
static struct lock_class_key netdev_addr_lock_key[ARRAY_SIZE(netdev_lock_type)];

static inline unsigned short netdev_lock_pos(unsigned short dev_type)
{
	int i;

	for (i = 0; i < ARRAY_SIZE(netdev_lock_type); i++)
		if (netdev_lock_type[i] == dev_type)
			return i;
	/* the last key is used by default */
	return ARRAY_SIZE(netdev_lock_type) - 1;
}

static inline void netdev_set_xmit_lockdep_class(spinlock_t *lock,
						 unsigned short dev_type)
{
	int i;

	i = netdev_lock_pos(dev_type);
	lockdep_set_class_and_name(lock, &netdev_xmit_lock_key[i],
				   netdev_lock_name[i]);
}

static inline void netdev_set_addr_lockdep_class(struct net_device *dev)
{
	int i;

	i = netdev_lock_pos(dev->type);
	lockdep_set_class_and_name(&dev->addr_list_lock,
				   &netdev_addr_lock_key[i],
				   netdev_lock_name[i]);
}
#else
static inline void netdev_set_xmit_lockdep_class(spinlock_t *lock,
						 unsigned short dev_type)
{
}
static inline void netdev_set_addr_lockdep_class(struct net_device *dev)
{
}
#endif

/*******************************************************************************

		Protocol management and registration routines

*******************************************************************************/

/*
 *	Add a protocol ID to the list. Now that the input handler is
 *	smarter we can dispense with all the messy stuff that used to be
 *	here.
 *
 *	BEWARE!!! Protocol handlers, mangling input packets,
 *	MUST BE last in hash buckets and checking protocol handlers
 *	MUST start from promiscuous ptype_all chain in net_bh.
 *	It is true now, do not change it.
 *	Explanation follows: if protocol handler, mangling packet, will
 *	be the first on list, it is not able to sense, that packet
 *	is cloned and should be copied-on-write, so that it will
 *	change it and subsequent readers will get broken packet.
 *							--ANK (980803)
 */

/**
 *	dev_add_pack - add packet handler
 *	@pt: packet type declaration
 *
 *	Add a protocol handler to the networking stack. The passed &packet_type
 *	is linked into kernel lists and may not be freed until it has been
 *	removed from the kernel lists.
 *
 *	This call does not sleep therefore it can not
 *	guarantee all CPU's that are in middle of receiving packets
 *	will see the new packet type (until the next received packet).
 */

void dev_add_pack(struct packet_type *pt)
{
	int hash;

	spin_lock_bh(&ptype_lock);
	if (pt->type == htons(ETH_P_ALL))
		list_add_rcu(&pt->list, &ptype_all);
	else {
		hash = ntohs(pt->type) & PTYPE_HASH_MASK;
		list_add_rcu(&pt->list, &ptype_base[hash]);
	}
	spin_unlock_bh(&ptype_lock);
}
EXPORT_SYMBOL(dev_add_pack);

/**
 *	__dev_remove_pack	 - remove packet handler
 *	@pt: packet type declaration
 *
 *	Remove a protocol handler that was previously added to the kernel
 *	protocol handlers by dev_add_pack(). The passed &packet_type is removed
 *	from the kernel lists and can be freed or reused once this function
 *	returns.
 *
 *      The packet type might still be in use by receivers
 *	and must not be freed until after all the CPU's have gone
 *	through a quiescent state.
 */
void __dev_remove_pack(struct packet_type *pt)
{
	struct list_head *head;
	struct packet_type *pt1;

	spin_lock_bh(&ptype_lock);

	if (pt->type == htons(ETH_P_ALL))
		head = &ptype_all;
	else
		head = &ptype_base[ntohs(pt->type) & PTYPE_HASH_MASK];

	list_for_each_entry(pt1, head, list) {
		if (pt == pt1) {
			list_del_rcu(&pt->list);
			goto out;
		}
	}

	printk(KERN_WARNING "dev_remove_pack: %p not found.\n", pt);
out:
	spin_unlock_bh(&ptype_lock);
}
EXPORT_SYMBOL(__dev_remove_pack);

/**
 *	dev_remove_pack	 - remove packet handler
 *	@pt: packet type declaration
 *
 *	Remove a protocol handler that was previously added to the kernel
 *	protocol handlers by dev_add_pack(). The passed &packet_type is removed
 *	from the kernel lists and can be freed or reused once this function
 *	returns.
 *
 *	This call sleeps to guarantee that no CPU is looking at the packet
 *	type after return.
 */
void dev_remove_pack(struct packet_type *pt)
{
	__dev_remove_pack(pt);

	synchronize_net();
}
EXPORT_SYMBOL(dev_remove_pack);

/******************************************************************************

		      Device Boot-time Settings Routines

*******************************************************************************/

/* Boot time configuration table */
static struct netdev_boot_setup dev_boot_setup[NETDEV_BOOT_SETUP_MAX];

/**
 *	netdev_boot_setup_add	- add new setup entry
 *	@name: name of the device
 *	@map: configured settings for the device
 *
 *	Adds new setup entry to the dev_boot_setup list.  The function
 *	returns 0 on error and 1 on success.  This is a generic routine to
 *	all netdevices.
 */
static int netdev_boot_setup_add(char *name, struct ifmap *map)
{
	struct netdev_boot_setup *s;
	int i;

	s = dev_boot_setup;
	for (i = 0; i < NETDEV_BOOT_SETUP_MAX; i++) {
		if (s[i].name[0] == '\0' || s[i].name[0] == ' ') {
			memset(s[i].name, 0, sizeof(s[i].name));
			strlcpy(s[i].name, name, IFNAMSIZ);
			memcpy(&s[i].map, map, sizeof(s[i].map));
			break;
		}
	}

	return i >= NETDEV_BOOT_SETUP_MAX ? 0 : 1;
}

/**
 *	netdev_boot_setup_check	- check boot time settings
 *	@dev: the netdevice
 *
 * 	Check boot time settings for the device.
 *	The found settings are set for the device to be used
 *	later in the device probing.
 *	Returns 0 if no settings found, 1 if they are.
 */
int netdev_boot_setup_check(struct net_device *dev)
{
	struct netdev_boot_setup *s = dev_boot_setup;
	int i;

	for (i = 0; i < NETDEV_BOOT_SETUP_MAX; i++) {
		if (s[i].name[0] != '\0' && s[i].name[0] != ' ' &&
		    !strcmp(dev->name, s[i].name)) {
			dev->irq 	= s[i].map.irq;
			dev->base_addr 	= s[i].map.base_addr;
			dev->mem_start 	= s[i].map.mem_start;
			dev->mem_end 	= s[i].map.mem_end;
			return 1;
		}
	}
	return 0;
}
EXPORT_SYMBOL(netdev_boot_setup_check);


/**
 *	netdev_boot_base	- get address from boot time settings
 *	@prefix: prefix for network device
 *	@unit: id for network device
 *
 * 	Check boot time settings for the base address of device.
 *	The found settings are set for the device to be used
 *	later in the device probing.
 *	Returns 0 if no settings found.
 */
unsigned long netdev_boot_base(const char *prefix, int unit)
{
	const struct netdev_boot_setup *s = dev_boot_setup;
	char name[IFNAMSIZ];
	int i;

	sprintf(name, "%s%d", prefix, unit);

	/*
	 * If device already registered then return base of 1
	 * to indicate not to probe for this interface
	 */
	if (__dev_get_by_name(&init_net, name))
		return 1;

	for (i = 0; i < NETDEV_BOOT_SETUP_MAX; i++)
		if (!strcmp(name, s[i].name))
			return s[i].map.base_addr;
	return 0;
}

/*
 * Saves at boot time configured settings for any netdevice.
 */
int __init netdev_boot_setup(char *str)
{
	int ints[5];
	struct ifmap map;

	str = get_options(str, ARRAY_SIZE(ints), ints);
	if (!str || !*str)
		return 0;

	/* Save settings */
	memset(&map, 0, sizeof(map));
	if (ints[0] > 0)
		map.irq = ints[1];
	if (ints[0] > 1)
		map.base_addr = ints[2];
	if (ints[0] > 2)
		map.mem_start = ints[3];
	if (ints[0] > 3)
		map.mem_end = ints[4];

	/* Add new entry to the list */
	return netdev_boot_setup_add(str, &map);
}

__setup("netdev=", netdev_boot_setup);

/*******************************************************************************

			    Device Interface Subroutines

*******************************************************************************/

/**
 *	__dev_get_by_name	- find a device by its name
 *	@net: the applicable net namespace
 *	@name: name to find
 *
 *	Find an interface by name. Must be called under RTNL semaphore
 *	or @dev_base_lock. If the name is found a pointer to the device
 *	is returned. If the name is not found then %NULL is returned. The
 *	reference counters are not incremented so the caller must be
 *	careful with locks.
 */

struct net_device *__dev_get_by_name(struct net *net, const char *name)
{
	struct hlist_node *p;
	struct net_device *dev;
	struct hlist_head *head = dev_name_hash(net, name);

	hlist_for_each_entry(dev, p, head, name_hlist)
		if (!strncmp(dev->name, name, IFNAMSIZ))
			return dev;

	return NULL;
}
EXPORT_SYMBOL(__dev_get_by_name);

/**
 *	dev_get_by_name_rcu	- find a device by its name
 *	@net: the applicable net namespace
 *	@name: name to find
 *
 *	Find an interface by name.
 *	If the name is found a pointer to the device is returned.
 * 	If the name is not found then %NULL is returned.
 *	The reference counters are not incremented so the caller must be
 *	careful with locks. The caller must hold RCU lock.
 */

struct net_device *dev_get_by_name_rcu(struct net *net, const char *name)
{
	struct hlist_node *p;
	struct net_device *dev;
	struct hlist_head *head = dev_name_hash(net, name);

	hlist_for_each_entry_rcu(dev, p, head, name_hlist)
		if (!strncmp(dev->name, name, IFNAMSIZ))
			return dev;

	return NULL;
}
EXPORT_SYMBOL(dev_get_by_name_rcu);

/**
 *	dev_get_by_name		- find a device by its name
 *	@net: the applicable net namespace
 *	@name: name to find
 *
 *	Find an interface by name. This can be called from any
 *	context and does its own locking. The returned handle has
 *	the usage count incremented and the caller must use dev_put() to
 *	release it when it is no longer needed. %NULL is returned if no
 *	matching device is found.
 */

struct net_device *dev_get_by_name(struct net *net, const char *name)
{
	struct net_device *dev;

	rcu_read_lock();
	dev = dev_get_by_name_rcu(net, name);
	if (dev)
		dev_hold(dev);
	rcu_read_unlock();
	return dev;
}
EXPORT_SYMBOL(dev_get_by_name);

/**
 *	__dev_get_by_index - find a device by its ifindex
 *	@net: the applicable net namespace
 *	@ifindex: index of device
 *
 *	Search for an interface by index. Returns %NULL if the device
 *	is not found or a pointer to the device. The device has not
 *	had its reference counter increased so the caller must be careful
 *	about locking. The caller must hold either the RTNL semaphore
 *	or @dev_base_lock.
 */

struct net_device *__dev_get_by_index(struct net *net, int ifindex)
{
	struct hlist_node *p;
	struct net_device *dev;
	struct hlist_head *head = dev_index_hash(net, ifindex);

	hlist_for_each_entry(dev, p, head, index_hlist)
		if (dev->ifindex == ifindex)
			return dev;

	return NULL;
}
EXPORT_SYMBOL(__dev_get_by_index);

/**
 *	dev_get_by_index_rcu - find a device by its ifindex
 *	@net: the applicable net namespace
 *	@ifindex: index of device
 *
 *	Search for an interface by index. Returns %NULL if the device
 *	is not found or a pointer to the device. The device has not
 *	had its reference counter increased so the caller must be careful
 *	about locking. The caller must hold RCU lock.
 */

struct net_device *dev_get_by_index_rcu(struct net *net, int ifindex)
{
	struct hlist_node *p;
	struct net_device *dev;
	struct hlist_head *head = dev_index_hash(net, ifindex);

	hlist_for_each_entry_rcu(dev, p, head, index_hlist)
		if (dev->ifindex == ifindex)
			return dev;

	return NULL;
}
EXPORT_SYMBOL(dev_get_by_index_rcu);


/**
 *	dev_get_by_index - find a device by its ifindex
 *	@net: the applicable net namespace
 *	@ifindex: index of device
 *
 *	Search for an interface by index. Returns NULL if the device
 *	is not found or a pointer to the device. The device returned has
 *	had a reference added and the pointer is safe until the user calls
 *	dev_put to indicate they have finished with it.
 */

struct net_device *dev_get_by_index(struct net *net, int ifindex)
{
	struct net_device *dev;

	rcu_read_lock();
	dev = dev_get_by_index_rcu(net, ifindex);
	if (dev)
		dev_hold(dev);
	rcu_read_unlock();
	return dev;
}
EXPORT_SYMBOL(dev_get_by_index);

/**
 *	dev_getbyhwaddr - find a device by its hardware address
 *	@net: the applicable net namespace
 *	@type: media type of device
 *	@ha: hardware address
 *
 *	Search for an interface by MAC address. Returns NULL if the device
 *	is not found or a pointer to the device. The caller must hold the
 *	rtnl semaphore. The returned device has not had its ref count increased
 *	and the caller must therefore be careful about locking
 *
 *	BUGS:
 *	If the API was consistent this would be __dev_get_by_hwaddr
 */

struct net_device *dev_getbyhwaddr(struct net *net, unsigned short type, char *ha)
{
	struct net_device *dev;

	ASSERT_RTNL();

	for_each_netdev(net, dev)
		if (dev->type == type &&
		    !memcmp(dev->dev_addr, ha, dev->addr_len))
			return dev;

	return NULL;
}
EXPORT_SYMBOL(dev_getbyhwaddr);

struct net_device *__dev_getfirstbyhwtype(struct net *net, unsigned short type)
{
	struct net_device *dev;

	ASSERT_RTNL();
	for_each_netdev(net, dev)
		if (dev->type == type)
			return dev;

	return NULL;
}
EXPORT_SYMBOL(__dev_getfirstbyhwtype);

struct net_device *dev_getfirstbyhwtype(struct net *net, unsigned short type)
{
	struct net_device *dev;

	rtnl_lock();
	dev = __dev_getfirstbyhwtype(net, type);
	if (dev)
		dev_hold(dev);
	rtnl_unlock();
	return dev;
}
EXPORT_SYMBOL(dev_getfirstbyhwtype);

/**
 *	dev_get_by_flags - find any device with given flags
 *	@net: the applicable net namespace
 *	@if_flags: IFF_* values
 *	@mask: bitmask of bits in if_flags to check
 *
 *	Search for any interface with the given flags. Returns NULL if a device
 *	is not found or a pointer to the device. The device returned has
 *	had a reference added and the pointer is safe until the user calls
 *	dev_put to indicate they have finished with it.
 */

struct net_device *dev_get_by_flags(struct net *net, unsigned short if_flags,
				    unsigned short mask)
{
	struct net_device *dev, *ret;

	ret = NULL;
	rcu_read_lock();
	for_each_netdev_rcu(net, dev) {
		if (((dev->flags ^ if_flags) & mask) == 0) {
			dev_hold(dev);
			ret = dev;
			break;
		}
	}
	rcu_read_unlock();
	return ret;
}
EXPORT_SYMBOL(dev_get_by_flags);

/**
 *	dev_valid_name - check if name is okay for network device
 *	@name: name string
 *
 *	Network device names need to be valid file names to
 *	to allow sysfs to work.  We also disallow any kind of
 *	whitespace.
 */
int dev_valid_name(const char *name)
{
	if (*name == '\0')
		return 0;
	if (strlen(name) >= IFNAMSIZ)
		return 0;
	if (!strcmp(name, ".") || !strcmp(name, ".."))
		return 0;

	while (*name) {
		if (*name == '/' || isspace(*name))
			return 0;
		name++;
	}
	return 1;
}
EXPORT_SYMBOL(dev_valid_name);

/**
 *	__dev_alloc_name - allocate a name for a device
 *	@net: network namespace to allocate the device name in
 *	@name: name format string
 *	@buf:  scratch buffer and result name string
 *
 *	Passed a format string - eg "lt%d" it will try and find a suitable
 *	id. It scans list of devices to build up a free map, then chooses
 *	the first empty slot. The caller must hold the dev_base or rtnl lock
 *	while allocating the name and adding the device in order to avoid
 *	duplicates.
 *	Limited to bits_per_byte * page size devices (ie 32K on most platforms).
 *	Returns the number of the unit assigned or a negative errno code.
 */

static int __dev_alloc_name(struct net *net, const char *name, char *buf)
{
	int i = 0;
	const char *p;
	const int max_netdevices = 8*PAGE_SIZE;
	unsigned long *inuse;
	struct net_device *d;

	p = strnchr(name, IFNAMSIZ-1, '%');
	if (p) {
		/*
		 * Verify the string as this thing may have come from
		 * the user.  There must be either one "%d" and no other "%"
		 * characters.
		 */
		if (p[1] != 'd' || strchr(p + 2, '%'))
			return -EINVAL;

		/* Use one page as a bit array of possible slots */
		inuse = (unsigned long *) get_zeroed_page(GFP_ATOMIC);
		if (!inuse)
			return -ENOMEM;

		for_each_netdev(net, d) {
			if (!sscanf(d->name, name, &i))
				continue;
			if (i < 0 || i >= max_netdevices)
				continue;

			/*  avoid cases where sscanf is not exact inverse of printf */
			snprintf(buf, IFNAMSIZ, name, i);
			if (!strncmp(buf, d->name, IFNAMSIZ))
				set_bit(i, inuse);
		}

		i = find_first_zero_bit(inuse, max_netdevices);
		free_page((unsigned long) inuse);
	}

	if (buf != name)
		snprintf(buf, IFNAMSIZ, name, i);
	if (!__dev_get_by_name(net, buf))
		return i;

	/* It is possible to run out of possible slots
	 * when the name is long and there isn't enough space left
	 * for the digits, or if all bits are used.
	 */
	return -ENFILE;
}

/**
 *	dev_alloc_name - allocate a name for a device
 *	@dev: device
 *	@name: name format string
 *
 *	Passed a format string - eg "lt%d" it will try and find a suitable
 *	id. It scans list of devices to build up a free map, then chooses
 *	the first empty slot. The caller must hold the dev_base or rtnl lock
 *	while allocating the name and adding the device in order to avoid
 *	duplicates.
 *	Limited to bits_per_byte * page size devices (ie 32K on most platforms).
 *	Returns the number of the unit assigned or a negative errno code.
 */

int dev_alloc_name(struct net_device *dev, const char *name)
{
	char buf[IFNAMSIZ];
	struct net *net;
	int ret;

	BUG_ON(!dev_net(dev));
	net = dev_net(dev);
	ret = __dev_alloc_name(net, name, buf);
	if (ret >= 0)
		strlcpy(dev->name, buf, IFNAMSIZ);
	return ret;
}
EXPORT_SYMBOL(dev_alloc_name);

static int dev_get_valid_name(struct net *net, const char *name, char *buf,
			      bool fmt)
{
	if (!dev_valid_name(name))
		return -EINVAL;

	if (fmt && strchr(name, '%'))
		return __dev_alloc_name(net, name, buf);
	else if (__dev_get_by_name(net, name))
		return -EEXIST;
	else if (buf != name)
		strlcpy(buf, name, IFNAMSIZ);

	return 0;
}

/**
 *	dev_change_name - change name of a device
 *	@dev: device
 *	@newname: name (or format string) must be at least IFNAMSIZ
 *
 *	Change name of a device, can pass format strings "eth%d".
 *	for wildcarding.
 */
int dev_change_name(struct net_device *dev, const char *newname)
{
	char oldname[IFNAMSIZ];
	int err = 0;
	int ret;
	struct net *net;

	ASSERT_RTNL();
	BUG_ON(!dev_net(dev));

	net = dev_net(dev);
	if (dev->flags & IFF_UP)
		return -EBUSY;

	if (strncmp(newname, dev->name, IFNAMSIZ) == 0)
		return 0;

	memcpy(oldname, dev->name, IFNAMSIZ);

	err = dev_get_valid_name(net, newname, dev->name, 1);
	if (err < 0)
		return err;

rollback:
	/* For now only devices in the initial network namespace
	 * are in sysfs.
	 */
	if (net_eq(net, &init_net)) {
		ret = device_rename(&dev->dev, dev->name);
		if (ret) {
			memcpy(dev->name, oldname, IFNAMSIZ);
			return ret;
		}
	}

	write_lock_bh(&dev_base_lock);
	hlist_del(&dev->name_hlist);
	write_unlock_bh(&dev_base_lock);

	synchronize_rcu();

	write_lock_bh(&dev_base_lock);
	hlist_add_head_rcu(&dev->name_hlist, dev_name_hash(net, dev->name));
	write_unlock_bh(&dev_base_lock);

	ret = call_netdevice_notifiers(NETDEV_CHANGENAME, dev);
	ret = notifier_to_errno(ret);

	if (ret) {
		/* err >= 0 after dev_alloc_name() or stores the first errno */
		if (err >= 0) {
			err = ret;
			memcpy(dev->name, oldname, IFNAMSIZ);
			goto rollback;
		} else {
			printk(KERN_ERR
			       "%s: name change rollback failed: %d.\n",
			       dev->name, ret);
		}
	}

	return err;
}

/**
 *	dev_set_alias - change ifalias of a device
 *	@dev: device
 *	@alias: name up to IFALIASZ
 *	@len: limit of bytes to copy from info
 *
 *	Set ifalias for a device,
 */
int dev_set_alias(struct net_device *dev, const char *alias, size_t len)
{
	ASSERT_RTNL();

	if (len >= IFALIASZ)
		return -EINVAL;

	if (!len) {
		if (dev->ifalias) {
			kfree(dev->ifalias);
			dev->ifalias = NULL;
		}
		return 0;
	}

	dev->ifalias = krealloc(dev->ifalias, len + 1, GFP_KERNEL);
	if (!dev->ifalias)
		return -ENOMEM;

	strlcpy(dev->ifalias, alias, len+1);
	return len;
}


/**
 *	netdev_features_change - device changes features
 *	@dev: device to cause notification
 *
 *	Called to indicate a device has changed features.
 */
void netdev_features_change(struct net_device *dev)
{
	call_netdevice_notifiers(NETDEV_FEAT_CHANGE, dev);
}
EXPORT_SYMBOL(netdev_features_change);

/**
 *	netdev_state_change - device changes state
 *	@dev: device to cause notification
 *
 *	Called to indicate a device has changed state. This function calls
 *	the notifier chains for netdev_chain and sends a NEWLINK message
 *	to the routing socket.
 */
void netdev_state_change(struct net_device *dev)
{
	if (dev->flags & IFF_UP) {
		call_netdevice_notifiers(NETDEV_CHANGE, dev);
		rtmsg_ifinfo(RTM_NEWLINK, dev, 0);
	}
}
EXPORT_SYMBOL(netdev_state_change);

void netdev_bonding_change(struct net_device *dev, unsigned long event)
{
	call_netdevice_notifiers(event, dev);
}
EXPORT_SYMBOL(netdev_bonding_change);

/**
 *	dev_load 	- load a network module
 *	@net: the applicable net namespace
 *	@name: name of interface
 *
 *	If a network interface is not present and the process has suitable
 *	privileges this function loads the module. If module loading is not
 *	available in this kernel then it becomes a nop.
 */

void dev_load(struct net *net, const char *name)
{
	struct net_device *dev;

	rcu_read_lock();
	dev = dev_get_by_name_rcu(net, name);
	rcu_read_unlock();

	if (!dev && capable(CAP_NET_ADMIN))
		request_module("%s", name);
}
EXPORT_SYMBOL(dev_load);

/**
 *	dev_open	- prepare an interface for use.
 *	@dev:	device to open
 *
 *	Takes a device from down to up state. The device's private open
 *	function is invoked and then the multicast lists are loaded. Finally
 *	the device is moved into the up state and a %NETDEV_UP message is
 *	sent to the netdev notifier chain.
 *
 *	Calling this function on an active interface is a nop. On a failure
 *	a negative errno code is returned.
 */
int dev_open(struct net_device *dev)
{
	const struct net_device_ops *ops = dev->netdev_ops;
	int ret;

	ASSERT_RTNL();

	/*
	 *	Is it already up?
	 */

	if (dev->flags & IFF_UP)
		return 0;

	/*
	 *	Is it even present?
	 */
	if (!netif_device_present(dev))
		return -ENODEV;

	ret = call_netdevice_notifiers(NETDEV_PRE_UP, dev);
	ret = notifier_to_errno(ret);
	if (ret)
		return ret;

	/*
	 *	Call device private open method
	 */
	set_bit(__LINK_STATE_START, &dev->state);

	if (ops->ndo_validate_addr)
		ret = ops->ndo_validate_addr(dev);

	if (!ret && ops->ndo_open)
		ret = ops->ndo_open(dev);

	/*
	 *	If it went open OK then:
	 */

	if (ret)
		clear_bit(__LINK_STATE_START, &dev->state);
	else {
		/*
		 *	Set the flags.
		 */
		dev->flags |= IFF_UP;

		/*
		 *	Enable NET_DMA
		 */
		net_dmaengine_get();

		/*
		 *	Initialize multicasting status
		 */
		dev_set_rx_mode(dev);

		/*
		 *	Wakeup transmit queue engine
		 */
		dev_activate(dev);

		/*
		 *	... and announce new interface.
		 */
		call_netdevice_notifiers(NETDEV_UP, dev);
	}

	return ret;
}
EXPORT_SYMBOL(dev_open);

/**
 *	dev_close - shutdown an interface.
 *	@dev: device to shutdown
 *
 *	This function moves an active device into down state. A
 *	%NETDEV_GOING_DOWN is sent to the netdev notifier chain. The device
 *	is then deactivated and finally a %NETDEV_DOWN is sent to the notifier
 *	chain.
 */
int dev_close(struct net_device *dev)
{
	const struct net_device_ops *ops = dev->netdev_ops;
	ASSERT_RTNL();

	might_sleep();

	if (!(dev->flags & IFF_UP))
		return 0;

	/*
	 *	Tell people we are going down, so that they can
	 *	prepare to death, when device is still operating.
	 */
	call_netdevice_notifiers(NETDEV_GOING_DOWN, dev);

	clear_bit(__LINK_STATE_START, &dev->state);

	/* Synchronize to scheduled poll. We cannot touch poll list,
	 * it can be even on different cpu. So just clear netif_running().
	 *
	 * dev->stop() will invoke napi_disable() on all of it's
	 * napi_struct instances on this device.
	 */
	smp_mb__after_clear_bit(); /* Commit netif_running(). */

	dev_deactivate(dev);

	/*
	 *	Call the device specific close. This cannot fail.
	 *	Only if device is UP
	 *
	 *	We allow it to be called even after a DETACH hot-plug
	 *	event.
	 */
	if (ops->ndo_stop)
		ops->ndo_stop(dev);

	/*
	 *	Device is now down.
	 */

	dev->flags &= ~IFF_UP;

	/*
	 * Tell people we are down
	 */
	call_netdevice_notifiers(NETDEV_DOWN, dev);

	/*
	 *	Shutdown NET_DMA
	 */
	net_dmaengine_put();

	return 0;
}
EXPORT_SYMBOL(dev_close);


/**
 *	dev_disable_lro - disable Large Receive Offload on a device
 *	@dev: device
 *
 *	Disable Large Receive Offload (LRO) on a net device.  Must be
 *	called under RTNL.  This is needed if received packets may be
 *	forwarded to another interface.
 */
void dev_disable_lro(struct net_device *dev)
{
	if (dev->ethtool_ops && dev->ethtool_ops->get_flags &&
	    dev->ethtool_ops->set_flags) {
		u32 flags = dev->ethtool_ops->get_flags(dev);
		if (flags & ETH_FLAG_LRO) {
			flags &= ~ETH_FLAG_LRO;
			dev->ethtool_ops->set_flags(dev, flags);
		}
	}
	WARN_ON(dev->features & NETIF_F_LRO);
}
EXPORT_SYMBOL(dev_disable_lro);


static int dev_boot_phase = 1;

/*
 *	Device change register/unregister. These are not inline or static
 *	as we export them to the world.
 */

/**
 *	register_netdevice_notifier - register a network notifier block
 *	@nb: notifier
 *
 *	Register a notifier to be called when network device events occur.
 *	The notifier passed is linked into the kernel structures and must
 *	not be reused until it has been unregistered. A negative errno code
 *	is returned on a failure.
 *
 * 	When registered all registration and up events are replayed
 *	to the new notifier to allow device to have a race free
 *	view of the network device list.
 */

int register_netdevice_notifier(struct notifier_block *nb)
{
	struct net_device *dev;
	struct net_device *last;
	struct net *net;
	int err;

	rtnl_lock();
	err = raw_notifier_chain_register(&netdev_chain, nb);
	if (err)
		goto unlock;
	if (dev_boot_phase)
		goto unlock;
	for_each_net(net) {
		for_each_netdev(net, dev) {
			err = nb->notifier_call(nb, NETDEV_REGISTER, dev);
			err = notifier_to_errno(err);
			if (err)
				goto rollback;

			if (!(dev->flags & IFF_UP))
				continue;

			nb->notifier_call(nb, NETDEV_UP, dev);
		}
	}

unlock:
	rtnl_unlock();
	return err;

rollback:
	last = dev;
	for_each_net(net) {
		for_each_netdev(net, dev) {
			if (dev == last)
				break;

			if (dev->flags & IFF_UP) {
				nb->notifier_call(nb, NETDEV_GOING_DOWN, dev);
				nb->notifier_call(nb, NETDEV_DOWN, dev);
			}
			nb->notifier_call(nb, NETDEV_UNREGISTER, dev);
			nb->notifier_call(nb, NETDEV_UNREGISTER_BATCH, dev);
		}
	}

	raw_notifier_chain_unregister(&netdev_chain, nb);
	goto unlock;
}
EXPORT_SYMBOL(register_netdevice_notifier);

/**
 *	unregister_netdevice_notifier - unregister a network notifier block
 *	@nb: notifier
 *
 *	Unregister a notifier previously registered by
 *	register_netdevice_notifier(). The notifier is unlinked into the
 *	kernel structures and may then be reused. A negative errno code
 *	is returned on a failure.
 */

int unregister_netdevice_notifier(struct notifier_block *nb)
{
	int err;

	rtnl_lock();
	err = raw_notifier_chain_unregister(&netdev_chain, nb);
	rtnl_unlock();
	return err;
}
EXPORT_SYMBOL(unregister_netdevice_notifier);

/**
 *	call_netdevice_notifiers - call all network notifier blocks
 *      @val: value passed unmodified to notifier function
 *      @dev: net_device pointer passed unmodified to notifier function
 *
 *	Call all network notifier blocks.  Parameters and return value
 *	are as for raw_notifier_call_chain().
 */

int call_netdevice_notifiers(unsigned long val, struct net_device *dev)
{
	return raw_notifier_call_chain(&netdev_chain, val, dev);
}

/* When > 0 there are consumers of rx skb time stamps */
static atomic_t netstamp_needed = ATOMIC_INIT(0);

void net_enable_timestamp(void)
{
	atomic_inc(&netstamp_needed);
}
EXPORT_SYMBOL(net_enable_timestamp);

void net_disable_timestamp(void)
{
	atomic_dec(&netstamp_needed);
}
EXPORT_SYMBOL(net_disable_timestamp);

static inline void net_timestamp(struct sk_buff *skb)
{
	if (atomic_read(&netstamp_needed))
		__net_timestamp(skb);
	else
		skb->tstamp.tv64 = 0;
}

/**
 * dev_forward_skb - loopback an skb to another netif
 *
 * @dev: destination network device
 * @skb: buffer to forward
 *
 * return values:
 *	NET_RX_SUCCESS	(no congestion)
 *	NET_RX_DROP     (packet was dropped)
 *
 * dev_forward_skb can be used for injecting an skb from the
 * start_xmit function of one device into the receive queue
 * of another device.
 *
 * The receiving device may be in another namespace, so
 * we have to clear all information in the skb that could
 * impact namespace isolation.
 */
int dev_forward_skb(struct net_device *dev, struct sk_buff *skb)
{
	skb_orphan(skb);

	if (!(dev->flags & IFF_UP))
		return NET_RX_DROP;

	if (skb->len > (dev->mtu + dev->hard_header_len))
		return NET_RX_DROP;

	skb_dst_drop(skb);
	skb->tstamp.tv64 = 0;
	skb->pkt_type = PACKET_HOST;
	skb->protocol = eth_type_trans(skb, dev);
	skb->mark = 0;
	secpath_reset(skb);
	nf_reset(skb);
	return netif_rx(skb);
}
EXPORT_SYMBOL_GPL(dev_forward_skb);

/*
 *	Support routine. Sends outgoing frames to any network
 *	taps currently in use.
 */

static void dev_queue_xmit_nit(struct sk_buff *skb, struct net_device *dev)
{
	struct packet_type *ptype;

#ifdef CONFIG_NET_CLS_ACT
	if (!(skb->tstamp.tv64 && (G_TC_FROM(skb->tc_verd) & AT_INGRESS)))
		net_timestamp(skb);
#else
	net_timestamp(skb);
#endif

	rcu_read_lock();
	list_for_each_entry_rcu(ptype, &ptype_all, list) {
		/* Never send packets back to the socket
		 * they originated from - MvS (miquels@drinkel.ow.org)
		 */
		if ((ptype->dev == dev || !ptype->dev) &&
		    (ptype->af_packet_priv == NULL ||
		     (struct sock *)ptype->af_packet_priv != skb->sk)) {
			struct sk_buff *skb2 = skb_clone(skb, GFP_ATOMIC);
			if (!skb2)
				break;

			/* skb->nh should be correctly
			   set by sender, so that the second statement is
			   just protection against buggy protocols.
			 */
			skb_reset_mac_header(skb2);

			if (skb_network_header(skb2) < skb2->data ||
			    skb2->network_header > skb2->tail) {
				if (net_ratelimit())
					printk(KERN_CRIT "protocol %04x is "
					       "buggy, dev %s\n",
					       skb2->protocol, dev->name);
				skb_reset_network_header(skb2);
			}

			skb2->transport_header = skb2->network_header;
			skb2->pkt_type = PACKET_OUTGOING;
			ptype->func(skb2, skb->dev, ptype, skb->dev);
		}
	}
	rcu_read_unlock();
}


static inline void __netif_reschedule(struct Qdisc *q)
{
	struct softnet_data *sd;
	unsigned long flags;

	local_irq_save(flags);
	sd = &__get_cpu_var(softnet_data);
	q->next_sched = sd->output_queue;
	sd->output_queue = q;
	raise_softirq_irqoff(NET_TX_SOFTIRQ);
	local_irq_restore(flags);
}

void __netif_schedule(struct Qdisc *q)
{
	if (!test_and_set_bit(__QDISC_STATE_SCHED, &q->state))
		__netif_reschedule(q);
}
EXPORT_SYMBOL(__netif_schedule);

void dev_kfree_skb_irq(struct sk_buff *skb)
{
	if (atomic_dec_and_test(&skb->users)) {
		struct softnet_data *sd;
		unsigned long flags;

		local_irq_save(flags);
		sd = &__get_cpu_var(softnet_data);
		skb->next = sd->completion_queue;
		sd->completion_queue = skb;
		raise_softirq_irqoff(NET_TX_SOFTIRQ);
		local_irq_restore(flags);
	}
}
EXPORT_SYMBOL(dev_kfree_skb_irq);

void dev_kfree_skb_any(struct sk_buff *skb)
{
	if (in_irq() || irqs_disabled())
		dev_kfree_skb_irq(skb);
	else
		dev_kfree_skb(skb);
}
EXPORT_SYMBOL(dev_kfree_skb_any);


/**
 * netif_device_detach - mark device as removed
 * @dev: network device
 *
 * Mark device as removed from system and therefore no longer available.
 */
void netif_device_detach(struct net_device *dev)
{
	if (test_and_clear_bit(__LINK_STATE_PRESENT, &dev->state) &&
	    netif_running(dev)) {
		netif_tx_stop_all_queues(dev);
	}
}
EXPORT_SYMBOL(netif_device_detach);

/**
 * netif_device_attach - mark device as attached
 * @dev: network device
 *
 * Mark device as attached from system and restart if needed.
 */
void netif_device_attach(struct net_device *dev)
{
	if (!test_and_set_bit(__LINK_STATE_PRESENT, &dev->state) &&
	    netif_running(dev)) {
		netif_tx_wake_all_queues(dev);
		__netdev_watchdog_up(dev);
	}
}
EXPORT_SYMBOL(netif_device_attach);

static bool can_checksum_protocol(unsigned long features, __be16 protocol)
{
	return ((features & NETIF_F_GEN_CSUM) ||
		((features & NETIF_F_IP_CSUM) &&
		 protocol == htons(ETH_P_IP)) ||
		((features & NETIF_F_IPV6_CSUM) &&
		 protocol == htons(ETH_P_IPV6)) ||
		((features & NETIF_F_FCOE_CRC) &&
		 protocol == htons(ETH_P_FCOE)));
}

static bool dev_can_checksum(struct net_device *dev, struct sk_buff *skb)
{
	if (can_checksum_protocol(dev->features, skb->protocol))
		return true;

	if (skb->protocol == htons(ETH_P_8021Q)) {
		struct vlan_ethhdr *veh = (struct vlan_ethhdr *)skb->data;
		if (can_checksum_protocol(dev->features & dev->vlan_features,
					  veh->h_vlan_encapsulated_proto))
			return true;
	}

	return false;
}

/*
 * Invalidate hardware checksum when packet is to be mangled, and
 * complete checksum manually on outgoing path.
 */
int skb_checksum_help(struct sk_buff *skb)
{
	__wsum csum;
	int ret = 0, offset;

	if (skb->ip_summed == CHECKSUM_COMPLETE)
		goto out_set_summed;

	if (unlikely(skb_shinfo(skb)->gso_size)) {
		/* Let GSO fix up the checksum. */
		goto out_set_summed;
	}

	offset = skb->csum_start - skb_headroom(skb);
	BUG_ON(offset >= skb_headlen(skb));
	csum = skb_checksum(skb, offset, skb->len - offset, 0);

	offset += skb->csum_offset;
	BUG_ON(offset + sizeof(__sum16) > skb_headlen(skb));

	if (skb_cloned(skb) &&
	    !skb_clone_writable(skb, offset + sizeof(__sum16))) {
		ret = pskb_expand_head(skb, 0, 0, GFP_ATOMIC);
		if (ret)
			goto out;
	}

	*(__sum16 *)(skb->data + offset) = csum_fold(csum);
out_set_summed:
	skb->ip_summed = CHECKSUM_NONE;
out:
	return ret;
}
EXPORT_SYMBOL(skb_checksum_help);

/**
 *	skb_gso_segment - Perform segmentation on skb.
 *	@skb: buffer to segment
 *	@features: features for the output path (see dev->features)
 *
 *	This function segments the given skb and returns a list of segments.
 *
 *	It may return NULL if the skb requires no segmentation.  This is
 *	only possible when GSO is used for verifying header integrity.
 */
struct sk_buff *skb_gso_segment(struct sk_buff *skb, int features)
{
	struct sk_buff *segs = ERR_PTR(-EPROTONOSUPPORT);
	struct packet_type *ptype;
	__be16 type = skb->protocol;
	int err;

	skb_reset_mac_header(skb);
	skb->mac_len = skb->network_header - skb->mac_header;
	__skb_pull(skb, skb->mac_len);

	if (unlikely(skb->ip_summed != CHECKSUM_PARTIAL)) {
		struct net_device *dev = skb->dev;
		struct ethtool_drvinfo info = {};

		if (dev && dev->ethtool_ops && dev->ethtool_ops->get_drvinfo)
			dev->ethtool_ops->get_drvinfo(dev, &info);

		WARN(1, "%s: caps=(0x%lx, 0x%lx) len=%d data_len=%d "
			"ip_summed=%d",
		     info.driver, dev ? dev->features : 0L,
		     skb->sk ? skb->sk->sk_route_caps : 0L,
		     skb->len, skb->data_len, skb->ip_summed);

		if (skb_header_cloned(skb) &&
		    (err = pskb_expand_head(skb, 0, 0, GFP_ATOMIC)))
			return ERR_PTR(err);
	}

	rcu_read_lock();
	list_for_each_entry_rcu(ptype,
			&ptype_base[ntohs(type) & PTYPE_HASH_MASK], list) {
		if (ptype->type == type && !ptype->dev && ptype->gso_segment) {
			if (unlikely(skb->ip_summed != CHECKSUM_PARTIAL)) {
				err = ptype->gso_send_check(skb);
				segs = ERR_PTR(err);
				if (err || skb_gso_ok(skb, features))
					break;
				__skb_push(skb, (skb->data -
						 skb_network_header(skb)));
			}
			segs = ptype->gso_segment(skb, features);
			break;
		}
	}
	rcu_read_unlock();

	__skb_push(skb, skb->data - skb_mac_header(skb));

	return segs;
}
EXPORT_SYMBOL(skb_gso_segment);

/* Take action when hardware reception checksum errors are detected. */
#ifdef CONFIG_BUG
void netdev_rx_csum_fault(struct net_device *dev)
{
	if (net_ratelimit()) {
		printk(KERN_ERR "%s: hw csum failure.\n",
			dev ? dev->name : "<unknown>");
		dump_stack();
	}
}
EXPORT_SYMBOL(netdev_rx_csum_fault);
#endif

/* Actually, we should eliminate this check as soon as we know, that:
 * 1. IOMMU is present and allows to map all the memory.
 * 2. No high memory really exists on this machine.
 */

static inline int illegal_highdma(struct net_device *dev, struct sk_buff *skb)
{
#ifdef CONFIG_HIGHMEM
	int i;

	if (dev->features & NETIF_F_HIGHDMA)
		return 0;

	for (i = 0; i < skb_shinfo(skb)->nr_frags; i++)
		if (PageHighMem(skb_shinfo(skb)->frags[i].page))
			return 1;

#endif
	return 0;
}

struct dev_gso_cb {
	void (*destructor)(struct sk_buff *skb);
};

#define DEV_GSO_CB(skb) ((struct dev_gso_cb *)(skb)->cb)

static void dev_gso_skb_destructor(struct sk_buff *skb)
{
	struct dev_gso_cb *cb;

	do {
		struct sk_buff *nskb = skb->next;

		skb->next = nskb->next;
		nskb->next = NULL;
		kfree_skb(nskb);
	} while (skb->next);

	cb = DEV_GSO_CB(skb);
	if (cb->destructor)
		cb->destructor(skb);
}

/**
 *	dev_gso_segment - Perform emulated hardware segmentation on skb.
 *	@skb: buffer to segment
 *
 *	This function segments the given skb and stores the list of segments
 *	in skb->next.
 */
static int dev_gso_segment(struct sk_buff *skb)
{
	struct net_device *dev = skb->dev;
	struct sk_buff *segs;
	int features = dev->features & ~(illegal_highdma(dev, skb) ?
					 NETIF_F_SG : 0);

	segs = skb_gso_segment(skb, features);

	/* Verifying header integrity only. */
	if (!segs)
		return 0;

	if (IS_ERR(segs))
		return PTR_ERR(segs);

	skb->next = segs;
	DEV_GSO_CB(skb)->destructor = skb->destructor;
	skb->destructor = dev_gso_skb_destructor;

	return 0;
}

int dev_hard_start_xmit(struct sk_buff *skb, struct net_device *dev,
			struct netdev_queue *txq)
{
	const struct net_device_ops *ops = dev->netdev_ops;
	int rc = NETDEV_TX_OK;

	if (likely(!skb->next)) {
		if (!list_empty(&ptype_all))
			dev_queue_xmit_nit(skb, dev);

		if (netif_needs_gso(dev, skb)) {
			if (unlikely(dev_gso_segment(skb)))
				goto out_kfree_skb;
			if (skb->next)
				goto gso;
		}

		/*
		 * If device doesnt need skb->dst, release it right now while
		 * its hot in this cpu cache
		 */
		if (dev->priv_flags & IFF_XMIT_DST_RELEASE)
			skb_dst_drop(skb);

		rc = ops->ndo_start_xmit(skb, dev);
		if (rc == NETDEV_TX_OK)
			txq_trans_update(txq);
		/*
		 * TODO: if skb_orphan() was called by
		 * dev->hard_start_xmit() (for example, the unmodified
		 * igb driver does that; bnx2 doesn't), then
		 * skb_tx_software_timestamp() will be unable to send
		 * back the time stamp.
		 *
		 * How can this be prevented? Always create another
		 * reference to the socket before calling
		 * dev->hard_start_xmit()? Prevent that skb_orphan()
		 * does anything in dev->hard_start_xmit() by clearing
		 * the skb destructor before the call and restoring it
		 * afterwards, then doing the skb_orphan() ourselves?
		 */
		return rc;
	}

gso:
	do {
		struct sk_buff *nskb = skb->next;

		skb->next = nskb->next;
		nskb->next = NULL;
		rc = ops->ndo_start_xmit(nskb, dev);
		if (unlikely(rc != NETDEV_TX_OK)) {
			if (rc & ~NETDEV_TX_MASK)
				goto out_kfree_gso_skb;
			nskb->next = skb->next;
			skb->next = nskb;
			return rc;
		}
		txq_trans_update(txq);
		if (unlikely(netif_tx_queue_stopped(txq) && skb->next))
			return NETDEV_TX_BUSY;
	} while (skb->next);

out_kfree_gso_skb:
	if (likely(skb->next == NULL))
		skb->destructor = DEV_GSO_CB(skb)->destructor;
out_kfree_skb:
	kfree_skb(skb);
	return rc;
}

static u32 skb_tx_hashrnd;

u16 skb_tx_hash(const struct net_device *dev, const struct sk_buff *skb)
{
	u32 hash;

	if (skb_rx_queue_recorded(skb)) {
		hash = skb_get_rx_queue(skb);
		while (unlikely(hash >= dev->real_num_tx_queues))
			hash -= dev->real_num_tx_queues;
		return hash;
	}

	if (skb->sk && skb->sk->sk_hash)
		hash = skb->sk->sk_hash;
	else
		hash = skb->protocol;

	hash = jhash_1word(hash, skb_tx_hashrnd);

	return (u16) (((u64) hash * dev->real_num_tx_queues) >> 32);
}
EXPORT_SYMBOL(skb_tx_hash);

static inline u16 dev_cap_txqueue(struct net_device *dev, u16 queue_index)
{
	if (unlikely(queue_index >= dev->real_num_tx_queues)) {
		if (net_ratelimit()) {
			WARN(1, "%s selects TX queue %d, but "
			     "real number of TX queues is %d\n",
			     dev->name, queue_index,
			     dev->real_num_tx_queues);
		}
		return 0;
	}
	return queue_index;
}

static struct netdev_queue *dev_pick_tx(struct net_device *dev,
					struct sk_buff *skb)
{
	u16 queue_index;
	struct sock *sk = skb->sk;

	if (sk_tx_queue_recorded(sk)) {
		queue_index = sk_tx_queue_get(sk);
	} else {
		const struct net_device_ops *ops = dev->netdev_ops;
<<<<<<< HEAD

		if (ops->ndo_select_queue) {
			queue_index = ops->ndo_select_queue(dev, skb);
			queue_index = dev_cap_txqueue(dev, queue_index);
		} else {
			queue_index = 0;
			if (dev->real_num_tx_queues > 1)
				queue_index = skb_tx_hash(dev, skb);

=======

		if (ops->ndo_select_queue) {
			queue_index = ops->ndo_select_queue(dev, skb);
			queue_index = dev_cap_txqueue(dev, queue_index);
		} else {
			queue_index = 0;
			if (dev->real_num_tx_queues > 1)
				queue_index = skb_tx_hash(dev, skb);

>>>>>>> 2fbe74b9
			if (sk && sk->sk_dst_cache)
				sk_tx_queue_set(sk, queue_index);
		}
	}

	skb_set_queue_mapping(skb, queue_index);
	return netdev_get_tx_queue(dev, queue_index);
}

static inline int __dev_xmit_skb(struct sk_buff *skb, struct Qdisc *q,
				 struct net_device *dev,
				 struct netdev_queue *txq)
{
	spinlock_t *root_lock = qdisc_lock(q);
	int rc;

	spin_lock(root_lock);
	if (unlikely(test_bit(__QDISC_STATE_DEACTIVATED, &q->state))) {
		kfree_skb(skb);
		rc = NET_XMIT_DROP;
	} else if ((q->flags & TCQ_F_CAN_BYPASS) && !qdisc_qlen(q) &&
		   !test_and_set_bit(__QDISC_STATE_RUNNING, &q->state)) {
		/*
		 * This is a work-conserving queue; there are no old skbs
		 * waiting to be sent out; and the qdisc is not running -
		 * xmit the skb directly.
		 */
		__qdisc_update_bstats(q, skb->len);
		if (sch_direct_xmit(skb, q, dev, txq, root_lock))
			__qdisc_run(q);
		else
			clear_bit(__QDISC_STATE_RUNNING, &q->state);

		rc = NET_XMIT_SUCCESS;
	} else {
		rc = qdisc_enqueue_root(skb, q);
		qdisc_run(q);
	}
	spin_unlock(root_lock);

	return rc;
}

/**
 *	dev_queue_xmit - transmit a buffer
 *	@skb: buffer to transmit
 *
 *	Queue a buffer for transmission to a network device. The caller must
 *	have set the device and priority and built the buffer before calling
 *	this function. The function can be called from an interrupt.
 *
 *	A negative errno code is returned on a failure. A success does not
 *	guarantee the frame will be transmitted as it may be dropped due
 *	to congestion or traffic shaping.
 *
 * -----------------------------------------------------------------------------------
 *      I notice this method can also return errors from the queue disciplines,
 *      including NET_XMIT_DROP, which is a positive value.  So, errors can also
 *      be positive.
 *
 *      Regardless of the return value, the skb is consumed, so it is currently
 *      difficult to retry a send to this method.  (You can bump the ref count
 *      before sending to hold a reference for retry if you are careful.)
 *
 *      When calling this method, interrupts MUST be enabled.  This is because
 *      the BH enable code must have IRQs enabled so that it will not deadlock.
 *          --BLG
 */
int dev_queue_xmit(struct sk_buff *skb)
{
	struct net_device *dev = skb->dev;
	struct netdev_queue *txq;
	struct Qdisc *q;
	int rc = -ENOMEM;

	/* GSO will handle the following emulations directly. */
	if (netif_needs_gso(dev, skb))
		goto gso;

	if (skb_has_frags(skb) &&
	    !(dev->features & NETIF_F_FRAGLIST) &&
	    __skb_linearize(skb))
		goto out_kfree_skb;

	/* Fragmented skb is linearized if device does not support SG,
	 * or if at least one of fragments is in highmem and device
	 * does not support DMA from it.
	 */
	if (skb_shinfo(skb)->nr_frags &&
	    (!(dev->features & NETIF_F_SG) || illegal_highdma(dev, skb)) &&
	    __skb_linearize(skb))
		goto out_kfree_skb;

	/* If packet is not checksummed and device does not support
	 * checksumming for this protocol, complete checksumming here.
	 */
	if (skb->ip_summed == CHECKSUM_PARTIAL) {
		skb_set_transport_header(skb, skb->csum_start -
					      skb_headroom(skb));
		if (!dev_can_checksum(dev, skb) && skb_checksum_help(skb))
			goto out_kfree_skb;
	}

gso:
	/* Disable soft irqs for various locks below. Also
	 * stops preemption for RCU.
	 */
	rcu_read_lock_bh();

	txq = dev_pick_tx(dev, skb);
	q = rcu_dereference(txq->qdisc);

#ifdef CONFIG_NET_CLS_ACT
	skb->tc_verd = SET_TC_AT(skb->tc_verd, AT_EGRESS);
#endif
	if (q->enqueue) {
		rc = __dev_xmit_skb(skb, q, dev, txq);
		goto out;
	}

	/* The device has no queue. Common case for software devices:
	   loopback, all the sorts of tunnels...

	   Really, it is unlikely that netif_tx_lock protection is necessary
	   here.  (f.e. loopback and IP tunnels are clean ignoring statistics
	   counters.)
	   However, it is possible, that they rely on protection
	   made by us here.

	   Check this and shot the lock. It is not prone from deadlocks.
	   Either shot noqueue qdisc, it is even simpler 8)
	 */
	if (dev->flags & IFF_UP) {
		int cpu = smp_processor_id(); /* ok because BHs are off */

		if (txq->xmit_lock_owner != cpu) {

			HARD_TX_LOCK(dev, txq, cpu);

			if (!netif_tx_queue_stopped(txq)) {
				rc = dev_hard_start_xmit(skb, dev, txq);
				if (dev_xmit_complete(rc)) {
					HARD_TX_UNLOCK(dev, txq);
					goto out;
				}
			}
			HARD_TX_UNLOCK(dev, txq);
			if (net_ratelimit())
				printk(KERN_CRIT "Virtual device %s asks to "
				       "queue packet!\n", dev->name);
		} else {
			/* Recursion is detected! It is possible,
			 * unfortunately */
			if (net_ratelimit())
				printk(KERN_CRIT "Dead loop on virtual device "
				       "%s, fix it urgently!\n", dev->name);
		}
	}

	rc = -ENETDOWN;
	rcu_read_unlock_bh();

out_kfree_skb:
	kfree_skb(skb);
	return rc;
out:
	rcu_read_unlock_bh();
	return rc;
}
EXPORT_SYMBOL(dev_queue_xmit);


/*=======================================================================
			Receiver routines
  =======================================================================*/

int netdev_max_backlog __read_mostly = 1000;
int netdev_budget __read_mostly = 300;
int weight_p __read_mostly = 64;            /* old backlog weight */

DEFINE_PER_CPU(struct netif_rx_stats, netdev_rx_stat) = { 0, };


/**
 *	netif_rx	-	post buffer to the network code
 *	@skb: buffer to post
 *
 *	This function receives a packet from a device driver and queues it for
 *	the upper (protocol) levels to process.  It always succeeds. The buffer
 *	may be dropped during processing for congestion control or by the
 *	protocol layers.
 *
 *	return values:
 *	NET_RX_SUCCESS	(no congestion)
 *	NET_RX_DROP     (packet was dropped)
 *
 */

int netif_rx(struct sk_buff *skb)
{
	struct softnet_data *queue;
	unsigned long flags;

	/* if netpoll wants it, pretend we never saw it */
	if (netpoll_rx(skb))
		return NET_RX_DROP;

	if (!skb->tstamp.tv64)
		net_timestamp(skb);

	/*
	 * The code is rearranged so that the path is the most
	 * short when CPU is congested, but is still operating.
	 */
	local_irq_save(flags);
	queue = &__get_cpu_var(softnet_data);

	__get_cpu_var(netdev_rx_stat).total++;
	if (queue->input_pkt_queue.qlen <= netdev_max_backlog) {
		if (queue->input_pkt_queue.qlen) {
enqueue:
			__skb_queue_tail(&queue->input_pkt_queue, skb);
			local_irq_restore(flags);
			return NET_RX_SUCCESS;
		}

		napi_schedule(&queue->backlog);
		goto enqueue;
	}

	__get_cpu_var(netdev_rx_stat).dropped++;
	local_irq_restore(flags);

	kfree_skb(skb);
	return NET_RX_DROP;
}
EXPORT_SYMBOL(netif_rx);

int netif_rx_ni(struct sk_buff *skb)
{
	int err;

	preempt_disable();
	err = netif_rx(skb);
	if (local_softirq_pending())
		do_softirq();
	preempt_enable();

	return err;
}
EXPORT_SYMBOL(netif_rx_ni);

static void net_tx_action(struct softirq_action *h)
{
	struct softnet_data *sd = &__get_cpu_var(softnet_data);

	if (sd->completion_queue) {
		struct sk_buff *clist;

		local_irq_disable();
		clist = sd->completion_queue;
		sd->completion_queue = NULL;
		local_irq_enable();

		while (clist) {
			struct sk_buff *skb = clist;
			clist = clist->next;

			WARN_ON(atomic_read(&skb->users));
			__kfree_skb(skb);
		}
	}

	if (sd->output_queue) {
		struct Qdisc *head;

		local_irq_disable();
		head = sd->output_queue;
		sd->output_queue = NULL;
		local_irq_enable();

		while (head) {
			struct Qdisc *q = head;
			spinlock_t *root_lock;

			head = head->next_sched;

			root_lock = qdisc_lock(q);
			if (spin_trylock(root_lock)) {
				smp_mb__before_clear_bit();
				clear_bit(__QDISC_STATE_SCHED,
					  &q->state);
				qdisc_run(q);
				spin_unlock(root_lock);
			} else {
				if (!test_bit(__QDISC_STATE_DEACTIVATED,
					      &q->state)) {
					__netif_reschedule(q);
				} else {
					smp_mb__before_clear_bit();
					clear_bit(__QDISC_STATE_SCHED,
						  &q->state);
				}
			}
		}
	}
}

static inline int deliver_skb(struct sk_buff *skb,
			      struct packet_type *pt_prev,
			      struct net_device *orig_dev)
{
	atomic_inc(&skb->users);
	return pt_prev->func(skb, skb->dev, pt_prev, orig_dev);
}

#if defined(CONFIG_BRIDGE) || defined (CONFIG_BRIDGE_MODULE)

#if defined(CONFIG_ATM_LANE) || defined(CONFIG_ATM_LANE_MODULE)
/* This hook is defined here for ATM LANE */
int (*br_fdb_test_addr_hook)(struct net_device *dev,
			     unsigned char *addr) __read_mostly;
EXPORT_SYMBOL_GPL(br_fdb_test_addr_hook);
#endif

/*
 * If bridge module is loaded call bridging hook.
 *  returns NULL if packet was consumed.
 */
struct sk_buff *(*br_handle_frame_hook)(struct net_bridge_port *p,
					struct sk_buff *skb) __read_mostly;
EXPORT_SYMBOL_GPL(br_handle_frame_hook);

static inline struct sk_buff *handle_bridge(struct sk_buff *skb,
					    struct packet_type **pt_prev, int *ret,
					    struct net_device *orig_dev)
{
	struct net_bridge_port *port;

	if (skb->pkt_type == PACKET_LOOPBACK ||
	    (port = rcu_dereference(skb->dev->br_port)) == NULL)
		return skb;

	if (*pt_prev) {
		*ret = deliver_skb(skb, *pt_prev, orig_dev);
		*pt_prev = NULL;
	}

	return br_handle_frame_hook(port, skb);
}
#else
#define handle_bridge(skb, pt_prev, ret, orig_dev)	(skb)
#endif

#if defined(CONFIG_MACVLAN) || defined(CONFIG_MACVLAN_MODULE)
struct sk_buff *(*macvlan_handle_frame_hook)(struct sk_buff *skb) __read_mostly;
EXPORT_SYMBOL_GPL(macvlan_handle_frame_hook);

static inline struct sk_buff *handle_macvlan(struct sk_buff *skb,
					     struct packet_type **pt_prev,
					     int *ret,
					     struct net_device *orig_dev)
{
	if (skb->dev->macvlan_port == NULL)
		return skb;

	if (*pt_prev) {
		*ret = deliver_skb(skb, *pt_prev, orig_dev);
		*pt_prev = NULL;
	}
	return macvlan_handle_frame_hook(skb);
}
#else
#define handle_macvlan(skb, pt_prev, ret, orig_dev)	(skb)
#endif

#ifdef CONFIG_NET_CLS_ACT
/* TODO: Maybe we should just force sch_ingress to be compiled in
 * when CONFIG_NET_CLS_ACT is? otherwise some useless instructions
 * a compare and 2 stores extra right now if we dont have it on
 * but have CONFIG_NET_CLS_ACT
 * NOTE: This doesnt stop any functionality; if you dont have
 * the ingress scheduler, you just cant add policies on ingress.
 *
 */
static int ing_filter(struct sk_buff *skb)
{
	struct net_device *dev = skb->dev;
	u32 ttl = G_TC_RTTL(skb->tc_verd);
	struct netdev_queue *rxq;
	int result = TC_ACT_OK;
	struct Qdisc *q;

	if (MAX_RED_LOOP < ttl++) {
		printk(KERN_WARNING
		       "Redir loop detected Dropping packet (%d->%d)\n",
		       skb->skb_iif, dev->ifindex);
		return TC_ACT_SHOT;
	}

	skb->tc_verd = SET_TC_RTTL(skb->tc_verd, ttl);
	skb->tc_verd = SET_TC_AT(skb->tc_verd, AT_INGRESS);

	rxq = &dev->rx_queue;

	q = rxq->qdisc;
	if (q != &noop_qdisc) {
		spin_lock(qdisc_lock(q));
		if (likely(!test_bit(__QDISC_STATE_DEACTIVATED, &q->state)))
			result = qdisc_enqueue_root(skb, q);
		spin_unlock(qdisc_lock(q));
	}

	return result;
}

static inline struct sk_buff *handle_ing(struct sk_buff *skb,
					 struct packet_type **pt_prev,
					 int *ret, struct net_device *orig_dev)
{
	if (skb->dev->rx_queue.qdisc == &noop_qdisc)
		goto out;

	if (*pt_prev) {
		*ret = deliver_skb(skb, *pt_prev, orig_dev);
		*pt_prev = NULL;
	} else {
		/* Huh? Why does turning on AF_PACKET affect this? */
		skb->tc_verd = SET_TC_OK2MUNGE(skb->tc_verd);
	}

	switch (ing_filter(skb)) {
	case TC_ACT_SHOT:
	case TC_ACT_STOLEN:
		kfree_skb(skb);
		return NULL;
	}

out:
	skb->tc_verd = 0;
	return skb;
}
#endif

/*
 * 	netif_nit_deliver - deliver received packets to network taps
 * 	@skb: buffer
 *
 * 	This function is used to deliver incoming packets to network
 * 	taps. It should be used when the normal netif_receive_skb path
 * 	is bypassed, for example because of VLAN acceleration.
 */
void netif_nit_deliver(struct sk_buff *skb)
{
	struct packet_type *ptype;

	if (list_empty(&ptype_all))
		return;

	skb_reset_network_header(skb);
	skb_reset_transport_header(skb);
	skb->mac_len = skb->network_header - skb->mac_header;

	rcu_read_lock();
	list_for_each_entry_rcu(ptype, &ptype_all, list) {
		if (!ptype->dev || ptype->dev == skb->dev)
			deliver_skb(skb, ptype, skb->dev);
	}
	rcu_read_unlock();
}

/**
 *	netif_receive_skb - process receive buffer from network
 *	@skb: buffer to process
 *
 *	netif_receive_skb() is the main receive data processing function.
 *	It always succeeds. The buffer may be dropped during processing
 *	for congestion control or by the protocol layers.
 *
 *	This function may only be called from softirq context and interrupts
 *	should be enabled.
 *
 *	Return values (usually ignored):
 *	NET_RX_SUCCESS: no congestion
 *	NET_RX_DROP: packet was dropped
 */
int netif_receive_skb(struct sk_buff *skb)
{
	struct packet_type *ptype, *pt_prev;
	struct net_device *orig_dev;
	struct net_device *null_or_orig;
	int ret = NET_RX_DROP;
	__be16 type;

	if (!skb->tstamp.tv64)
		net_timestamp(skb);

	if (vlan_tx_tag_present(skb) && vlan_hwaccel_do_receive(skb))
		return NET_RX_SUCCESS;

	/* if we've gotten here through NAPI, check netpoll */
	if (netpoll_receive_skb(skb))
		return NET_RX_DROP;

	if (!skb->skb_iif)
		skb->skb_iif = skb->dev->ifindex;

	null_or_orig = NULL;
	orig_dev = skb->dev;
	if (orig_dev->master) {
		if (skb_bond_should_drop(skb))
			null_or_orig = orig_dev; /* deliver only exact match */
		else
			skb->dev = orig_dev->master;
	}

	__get_cpu_var(netdev_rx_stat).total++;

	skb_reset_network_header(skb);
	skb_reset_transport_header(skb);
	skb->mac_len = skb->network_header - skb->mac_header;

	pt_prev = NULL;

	rcu_read_lock();

#ifdef CONFIG_NET_CLS_ACT
	if (skb->tc_verd & TC_NCLS) {
		skb->tc_verd = CLR_TC_NCLS(skb->tc_verd);
		goto ncls;
	}
#endif

	list_for_each_entry_rcu(ptype, &ptype_all, list) {
		if (ptype->dev == null_or_orig || ptype->dev == skb->dev ||
		    ptype->dev == orig_dev) {
			if (pt_prev)
				ret = deliver_skb(skb, pt_prev, orig_dev);
			pt_prev = ptype;
		}
	}

#ifdef CONFIG_NET_CLS_ACT
	skb = handle_ing(skb, &pt_prev, &ret, orig_dev);
	if (!skb)
		goto out;
ncls:
#endif

	skb = handle_bridge(skb, &pt_prev, &ret, orig_dev);
	if (!skb)
		goto out;
	skb = handle_macvlan(skb, &pt_prev, &ret, orig_dev);
	if (!skb)
		goto out;

	type = skb->protocol;
	list_for_each_entry_rcu(ptype,
			&ptype_base[ntohs(type) & PTYPE_HASH_MASK], list) {
		if (ptype->type == type &&
		    (ptype->dev == null_or_orig || ptype->dev == skb->dev ||
		     ptype->dev == orig_dev)) {
			if (pt_prev)
				ret = deliver_skb(skb, pt_prev, orig_dev);
			pt_prev = ptype;
		}
	}

	if (pt_prev) {
		ret = pt_prev->func(skb, skb->dev, pt_prev, orig_dev);
	} else {
		kfree_skb(skb);
		/* Jamal, now you will not able to escape explaining
		 * me how you were going to use this. :-)
		 */
		ret = NET_RX_DROP;
	}

out:
	rcu_read_unlock();
	return ret;
}
EXPORT_SYMBOL(netif_receive_skb);

/* Network device is going away, flush any packets still pending  */
static void flush_backlog(void *arg)
{
	struct net_device *dev = arg;
	struct softnet_data *queue = &__get_cpu_var(softnet_data);
	struct sk_buff *skb, *tmp;

	skb_queue_walk_safe(&queue->input_pkt_queue, skb, tmp)
		if (skb->dev == dev) {
			__skb_unlink(skb, &queue->input_pkt_queue);
			kfree_skb(skb);
		}
}

static int napi_gro_complete(struct sk_buff *skb)
{
	struct packet_type *ptype;
	__be16 type = skb->protocol;
	struct list_head *head = &ptype_base[ntohs(type) & PTYPE_HASH_MASK];
	int err = -ENOENT;

	if (NAPI_GRO_CB(skb)->count == 1) {
		skb_shinfo(skb)->gso_size = 0;
		goto out;
	}

	rcu_read_lock();
	list_for_each_entry_rcu(ptype, head, list) {
		if (ptype->type != type || ptype->dev || !ptype->gro_complete)
			continue;

		err = ptype->gro_complete(skb);
		break;
	}
	rcu_read_unlock();

	if (err) {
		WARN_ON(&ptype->list == head);
		kfree_skb(skb);
		return NET_RX_SUCCESS;
	}

out:
	return netif_receive_skb(skb);
}

void napi_gro_flush(struct napi_struct *napi)
{
	struct sk_buff *skb, *next;

	for (skb = napi->gro_list; skb; skb = next) {
		next = skb->next;
		skb->next = NULL;
		napi_gro_complete(skb);
	}

	napi->gro_count = 0;
	napi->gro_list = NULL;
}
EXPORT_SYMBOL(napi_gro_flush);

enum gro_result dev_gro_receive(struct napi_struct *napi, struct sk_buff *skb)
{
	struct sk_buff **pp = NULL;
	struct packet_type *ptype;
	__be16 type = skb->protocol;
	struct list_head *head = &ptype_base[ntohs(type) & PTYPE_HASH_MASK];
	int same_flow;
	int mac_len;
	enum gro_result ret;

	if (!(skb->dev->features & NETIF_F_GRO))
		goto normal;

	if (skb_is_gso(skb) || skb_has_frags(skb))
		goto normal;

	rcu_read_lock();
	list_for_each_entry_rcu(ptype, head, list) {
		if (ptype->type != type || ptype->dev || !ptype->gro_receive)
			continue;

		skb_set_network_header(skb, skb_gro_offset(skb));
		mac_len = skb->network_header - skb->mac_header;
		skb->mac_len = mac_len;
		NAPI_GRO_CB(skb)->same_flow = 0;
		NAPI_GRO_CB(skb)->flush = 0;
		NAPI_GRO_CB(skb)->free = 0;

		pp = ptype->gro_receive(&napi->gro_list, skb);
		break;
	}
	rcu_read_unlock();

	if (&ptype->list == head)
		goto normal;

	same_flow = NAPI_GRO_CB(skb)->same_flow;
	ret = NAPI_GRO_CB(skb)->free ? GRO_MERGED_FREE : GRO_MERGED;

	if (pp) {
		struct sk_buff *nskb = *pp;

		*pp = nskb->next;
		nskb->next = NULL;
		napi_gro_complete(nskb);
		napi->gro_count--;
	}

	if (same_flow)
		goto ok;

	if (NAPI_GRO_CB(skb)->flush || napi->gro_count >= MAX_GRO_SKBS)
		goto normal;

	napi->gro_count++;
	NAPI_GRO_CB(skb)->count = 1;
	skb_shinfo(skb)->gso_size = skb_gro_len(skb);
	skb->next = napi->gro_list;
	napi->gro_list = skb;
	ret = GRO_HELD;

pull:
	if (skb_headlen(skb) < skb_gro_offset(skb)) {
		int grow = skb_gro_offset(skb) - skb_headlen(skb);

		BUG_ON(skb->end - skb->tail < grow);

		memcpy(skb_tail_pointer(skb), NAPI_GRO_CB(skb)->frag0, grow);

		skb->tail += grow;
		skb->data_len -= grow;

		skb_shinfo(skb)->frags[0].page_offset += grow;
		skb_shinfo(skb)->frags[0].size -= grow;

		if (unlikely(!skb_shinfo(skb)->frags[0].size)) {
			put_page(skb_shinfo(skb)->frags[0].page);
			memmove(skb_shinfo(skb)->frags,
				skb_shinfo(skb)->frags + 1,
				--skb_shinfo(skb)->nr_frags);
		}
	}

ok:
	return ret;

normal:
	ret = GRO_NORMAL;
	goto pull;
}
EXPORT_SYMBOL(dev_gro_receive);

static gro_result_t
__napi_gro_receive(struct napi_struct *napi, struct sk_buff *skb)
{
	struct sk_buff *p;

	if (netpoll_rx_on(skb))
		return GRO_NORMAL;

	for (p = napi->gro_list; p; p = p->next) {
		NAPI_GRO_CB(p)->same_flow =
			(p->dev == skb->dev) &&
			!compare_ether_header(skb_mac_header(p),
					      skb_gro_mac_header(skb));
		NAPI_GRO_CB(p)->flush = 0;
	}

	return dev_gro_receive(napi, skb);
}

gro_result_t napi_skb_finish(gro_result_t ret, struct sk_buff *skb)
{
	switch (ret) {
	case GRO_NORMAL:
		if (netif_receive_skb(skb))
			ret = GRO_DROP;
		break;

	case GRO_DROP:
	case GRO_MERGED_FREE:
		kfree_skb(skb);
		break;

	case GRO_HELD:
	case GRO_MERGED:
		break;
	}

	return ret;
}
EXPORT_SYMBOL(napi_skb_finish);

void skb_gro_reset_offset(struct sk_buff *skb)
{
	NAPI_GRO_CB(skb)->data_offset = 0;
	NAPI_GRO_CB(skb)->frag0 = NULL;
	NAPI_GRO_CB(skb)->frag0_len = 0;

	if (skb->mac_header == skb->tail &&
	    !PageHighMem(skb_shinfo(skb)->frags[0].page)) {
		NAPI_GRO_CB(skb)->frag0 =
			page_address(skb_shinfo(skb)->frags[0].page) +
			skb_shinfo(skb)->frags[0].page_offset;
		NAPI_GRO_CB(skb)->frag0_len = skb_shinfo(skb)->frags[0].size;
	}
}
EXPORT_SYMBOL(skb_gro_reset_offset);

gro_result_t napi_gro_receive(struct napi_struct *napi, struct sk_buff *skb)
{
	skb_gro_reset_offset(skb);

	return napi_skb_finish(__napi_gro_receive(napi, skb), skb);
}
EXPORT_SYMBOL(napi_gro_receive);

void napi_reuse_skb(struct napi_struct *napi, struct sk_buff *skb)
{
	__skb_pull(skb, skb_headlen(skb));
	skb_reserve(skb, NET_IP_ALIGN - skb_headroom(skb));

	napi->skb = skb;
}
EXPORT_SYMBOL(napi_reuse_skb);

struct sk_buff *napi_get_frags(struct napi_struct *napi)
{
	struct sk_buff *skb = napi->skb;

	if (!skb) {
		skb = netdev_alloc_skb_ip_align(napi->dev, GRO_MAX_HEAD);
		if (skb)
			napi->skb = skb;
	}
	return skb;
}
EXPORT_SYMBOL(napi_get_frags);

gro_result_t napi_frags_finish(struct napi_struct *napi, struct sk_buff *skb,
			       gro_result_t ret)
{
	switch (ret) {
	case GRO_NORMAL:
	case GRO_HELD:
		skb->protocol = eth_type_trans(skb, napi->dev);

		if (ret == GRO_HELD)
			skb_gro_pull(skb, -ETH_HLEN);
		else if (netif_receive_skb(skb))
			ret = GRO_DROP;
		break;

	case GRO_DROP:
	case GRO_MERGED_FREE:
		napi_reuse_skb(napi, skb);
		break;

	case GRO_MERGED:
		break;
	}

	return ret;
}
EXPORT_SYMBOL(napi_frags_finish);

struct sk_buff *napi_frags_skb(struct napi_struct *napi)
{
	struct sk_buff *skb = napi->skb;
	struct ethhdr *eth;
	unsigned int hlen;
	unsigned int off;

	napi->skb = NULL;

	skb_reset_mac_header(skb);
	skb_gro_reset_offset(skb);

	off = skb_gro_offset(skb);
	hlen = off + sizeof(*eth);
	eth = skb_gro_header_fast(skb, off);
	if (skb_gro_header_hard(skb, hlen)) {
		eth = skb_gro_header_slow(skb, hlen, off);
		if (unlikely(!eth)) {
			napi_reuse_skb(napi, skb);
			skb = NULL;
			goto out;
		}
	}

	skb_gro_pull(skb, sizeof(*eth));

	/*
	 * This works because the only protocols we care about don't require
	 * special handling.  We'll fix it up properly at the end.
	 */
	skb->protocol = eth->h_proto;

out:
	return skb;
}
EXPORT_SYMBOL(napi_frags_skb);

gro_result_t napi_gro_frags(struct napi_struct *napi)
{
	struct sk_buff *skb = napi_frags_skb(napi);

	if (!skb)
		return GRO_DROP;

	return napi_frags_finish(napi, skb, __napi_gro_receive(napi, skb));
}
EXPORT_SYMBOL(napi_gro_frags);

static int process_backlog(struct napi_struct *napi, int quota)
{
	int work = 0;
	struct softnet_data *queue = &__get_cpu_var(softnet_data);
	unsigned long start_time = jiffies;

	napi->weight = weight_p;
	do {
		struct sk_buff *skb;

		local_irq_disable();
		skb = __skb_dequeue(&queue->input_pkt_queue);
		if (!skb) {
			__napi_complete(napi);
			local_irq_enable();
			break;
		}
		local_irq_enable();

		netif_receive_skb(skb);
	} while (++work < quota && jiffies == start_time);

	return work;
}

/**
 * __napi_schedule - schedule for receive
 * @n: entry to schedule
 *
 * The entry's receive function will be scheduled to run
 */
void __napi_schedule(struct napi_struct *n)
{
	unsigned long flags;

	local_irq_save(flags);
	list_add_tail(&n->poll_list, &__get_cpu_var(softnet_data).poll_list);
	__raise_softirq_irqoff(NET_RX_SOFTIRQ);
	local_irq_restore(flags);
}
EXPORT_SYMBOL(__napi_schedule);

void __napi_complete(struct napi_struct *n)
{
	BUG_ON(!test_bit(NAPI_STATE_SCHED, &n->state));
	BUG_ON(n->gro_list);

	list_del(&n->poll_list);
	smp_mb__before_clear_bit();
	clear_bit(NAPI_STATE_SCHED, &n->state);
}
EXPORT_SYMBOL(__napi_complete);

void napi_complete(struct napi_struct *n)
{
	unsigned long flags;

	/*
	 * don't let napi dequeue from the cpu poll list
	 * just in case its running on a different cpu
	 */
	if (unlikely(test_bit(NAPI_STATE_NPSVC, &n->state)))
		return;

	napi_gro_flush(n);
	local_irq_save(flags);
	__napi_complete(n);
	local_irq_restore(flags);
}
EXPORT_SYMBOL(napi_complete);

void netif_napi_add(struct net_device *dev, struct napi_struct *napi,
		    int (*poll)(struct napi_struct *, int), int weight)
{
	INIT_LIST_HEAD(&napi->poll_list);
	napi->gro_count = 0;
	napi->gro_list = NULL;
	napi->skb = NULL;
	napi->poll = poll;
	napi->weight = weight;
	list_add(&napi->dev_list, &dev->napi_list);
	napi->dev = dev;
#ifdef CONFIG_NETPOLL
	spin_lock_init(&napi->poll_lock);
	napi->poll_owner = -1;
#endif
	set_bit(NAPI_STATE_SCHED, &napi->state);
}
EXPORT_SYMBOL(netif_napi_add);

void netif_napi_del(struct napi_struct *napi)
{
	struct sk_buff *skb, *next;

	list_del_init(&napi->dev_list);
	napi_free_frags(napi);

	for (skb = napi->gro_list; skb; skb = next) {
		next = skb->next;
		skb->next = NULL;
		kfree_skb(skb);
	}

	napi->gro_list = NULL;
	napi->gro_count = 0;
}
EXPORT_SYMBOL(netif_napi_del);


static void net_rx_action(struct softirq_action *h)
{
	struct list_head *list = &__get_cpu_var(softnet_data).poll_list;
	unsigned long time_limit = jiffies + 2;
	int budget = netdev_budget;
	void *have;

	local_irq_disable();

	while (!list_empty(list)) {
		struct napi_struct *n;
		int work, weight;

		/* If softirq window is exhuasted then punt.
		 * Allow this to run for 2 jiffies since which will allow
		 * an average latency of 1.5/HZ.
		 */
		if (unlikely(budget <= 0 || time_after(jiffies, time_limit)))
			goto softnet_break;

		local_irq_enable();

		/* Even though interrupts have been re-enabled, this
		 * access is safe because interrupts can only add new
		 * entries to the tail of this list, and only ->poll()
		 * calls can remove this head entry from the list.
		 */
		n = list_entry(list->next, struct napi_struct, poll_list);

		have = netpoll_poll_lock(n);

		weight = n->weight;

		/* This NAPI_STATE_SCHED test is for avoiding a race
		 * with netpoll's poll_napi().  Only the entity which
		 * obtains the lock and sees NAPI_STATE_SCHED set will
		 * actually make the ->poll() call.  Therefore we avoid
		 * accidently calling ->poll() when NAPI is not scheduled.
		 */
		work = 0;
		if (test_bit(NAPI_STATE_SCHED, &n->state)) {
			work = n->poll(n, weight);
			trace_napi_poll(n);
		}

		WARN_ON_ONCE(work > weight);

		budget -= work;

		local_irq_disable();

		/* Drivers must not modify the NAPI state if they
		 * consume the entire weight.  In such cases this code
		 * still "owns" the NAPI instance and therefore can
		 * move the instance around on the list at-will.
		 */
		if (unlikely(work == weight)) {
			if (unlikely(napi_disable_pending(n))) {
				local_irq_enable();
				napi_complete(n);
				local_irq_disable();
			} else
				list_move_tail(&n->poll_list, list);
		}

		netpoll_poll_unlock(have);
	}
out:
	local_irq_enable();

#ifdef CONFIG_NET_DMA
	/*
	 * There may not be any more sk_buffs coming right now, so push
	 * any pending DMA copies to hardware
	 */
	dma_issue_pending_all();
#endif

	return;

softnet_break:
	__get_cpu_var(netdev_rx_stat).time_squeeze++;
	__raise_softirq_irqoff(NET_RX_SOFTIRQ);
	goto out;
}

static gifconf_func_t *gifconf_list[NPROTO];

/**
 *	register_gifconf	-	register a SIOCGIF handler
 *	@family: Address family
 *	@gifconf: Function handler
 *
 *	Register protocol dependent address dumping routines. The handler
 *	that is passed must not be freed or reused until it has been replaced
 *	by another handler.
 */
int register_gifconf(unsigned int family, gifconf_func_t *gifconf)
{
	if (family >= NPROTO)
		return -EINVAL;
	gifconf_list[family] = gifconf;
	return 0;
}
EXPORT_SYMBOL(register_gifconf);


/*
 *	Map an interface index to its name (SIOCGIFNAME)
 */

/*
 *	We need this ioctl for efficient implementation of the
 *	if_indextoname() function required by the IPv6 API.  Without
 *	it, we would have to search all the interfaces to find a
 *	match.  --pb
 */

static int dev_ifname(struct net *net, struct ifreq __user *arg)
{
	struct net_device *dev;
	struct ifreq ifr;

	/*
	 *	Fetch the caller's info block.
	 */

	if (copy_from_user(&ifr, arg, sizeof(struct ifreq)))
		return -EFAULT;

	rcu_read_lock();
	dev = dev_get_by_index_rcu(net, ifr.ifr_ifindex);
	if (!dev) {
		rcu_read_unlock();
		return -ENODEV;
	}

	strcpy(ifr.ifr_name, dev->name);
	rcu_read_unlock();

	if (copy_to_user(arg, &ifr, sizeof(struct ifreq)))
		return -EFAULT;
	return 0;
}

/*
 *	Perform a SIOCGIFCONF call. This structure will change
 *	size eventually, and there is nothing I can do about it.
 *	Thus we will need a 'compatibility mode'.
 */

static int dev_ifconf(struct net *net, char __user *arg)
{
	struct ifconf ifc;
	struct net_device *dev;
	char __user *pos;
	int len;
	int total;
	int i;

	/*
	 *	Fetch the caller's info block.
	 */

	if (copy_from_user(&ifc, arg, sizeof(struct ifconf)))
		return -EFAULT;

	pos = ifc.ifc_buf;
	len = ifc.ifc_len;

	/*
	 *	Loop over the interfaces, and write an info block for each.
	 */

	total = 0;
	for_each_netdev(net, dev) {
		for (i = 0; i < NPROTO; i++) {
			if (gifconf_list[i]) {
				int done;
				if (!pos)
					done = gifconf_list[i](dev, NULL, 0);
				else
					done = gifconf_list[i](dev, pos + total,
							       len - total);
				if (done < 0)
					return -EFAULT;
				total += done;
			}
		}
	}

	/*
	 *	All done.  Write the updated control block back to the caller.
	 */
	ifc.ifc_len = total;

	/*
	 * 	Both BSD and Solaris return 0 here, so we do too.
	 */
	return copy_to_user(arg, &ifc, sizeof(struct ifconf)) ? -EFAULT : 0;
}

#ifdef CONFIG_PROC_FS
/*
 *	This is invoked by the /proc filesystem handler to display a device
 *	in detail.
 */
void *dev_seq_start(struct seq_file *seq, loff_t *pos)
	__acquires(RCU)
{
	struct net *net = seq_file_net(seq);
	loff_t off;
	struct net_device *dev;

	rcu_read_lock();
	if (!*pos)
		return SEQ_START_TOKEN;

	off = 1;
	for_each_netdev_rcu(net, dev)
		if (off++ == *pos)
			return dev;

	return NULL;
}

void *dev_seq_next(struct seq_file *seq, void *v, loff_t *pos)
{
	struct net_device *dev = (v == SEQ_START_TOKEN) ?
				  first_net_device(seq_file_net(seq)) :
				  next_net_device((struct net_device *)v);

	++*pos;
	return rcu_dereference(dev);
}

void dev_seq_stop(struct seq_file *seq, void *v)
	__releases(RCU)
{
	rcu_read_unlock();
}

static void dev_seq_printf_stats(struct seq_file *seq, struct net_device *dev)
{
	const struct net_device_stats *stats = dev_get_stats(dev);

	seq_printf(seq, "%6s:%8lu %7lu %4lu %4lu %4lu %5lu %10lu %9lu "
		   "%8lu %7lu %4lu %4lu %4lu %5lu %7lu %10lu\n",
		   dev->name, stats->rx_bytes, stats->rx_packets,
		   stats->rx_errors,
		   stats->rx_dropped + stats->rx_missed_errors,
		   stats->rx_fifo_errors,
		   stats->rx_length_errors + stats->rx_over_errors +
		    stats->rx_crc_errors + stats->rx_frame_errors,
		   stats->rx_compressed, stats->multicast,
		   stats->tx_bytes, stats->tx_packets,
		   stats->tx_errors, stats->tx_dropped,
		   stats->tx_fifo_errors, stats->collisions,
		   stats->tx_carrier_errors +
		    stats->tx_aborted_errors +
		    stats->tx_window_errors +
		    stats->tx_heartbeat_errors,
		   stats->tx_compressed);
}

/*
 *	Called from the PROCfs module. This now uses the new arbitrary sized
 *	/proc/net interface to create /proc/net/dev
 */
static int dev_seq_show(struct seq_file *seq, void *v)
{
	if (v == SEQ_START_TOKEN)
		seq_puts(seq, "Inter-|   Receive                            "
			      "                    |  Transmit\n"
			      " face |bytes    packets errs drop fifo frame "
			      "compressed multicast|bytes    packets errs "
			      "drop fifo colls carrier compressed\n");
	else
		dev_seq_printf_stats(seq, v);
	return 0;
}

static struct netif_rx_stats *softnet_get_online(loff_t *pos)
{
	struct netif_rx_stats *rc = NULL;

	while (*pos < nr_cpu_ids)
		if (cpu_online(*pos)) {
			rc = &per_cpu(netdev_rx_stat, *pos);
			break;
		} else
			++*pos;
	return rc;
}

static void *softnet_seq_start(struct seq_file *seq, loff_t *pos)
{
	return softnet_get_online(pos);
}

static void *softnet_seq_next(struct seq_file *seq, void *v, loff_t *pos)
{
	++*pos;
	return softnet_get_online(pos);
}

static void softnet_seq_stop(struct seq_file *seq, void *v)
{
}

static int softnet_seq_show(struct seq_file *seq, void *v)
{
	struct netif_rx_stats *s = v;

	seq_printf(seq, "%08x %08x %08x %08x %08x %08x %08x %08x %08x\n",
		   s->total, s->dropped, s->time_squeeze, 0,
		   0, 0, 0, 0, /* was fastroute */
		   s->cpu_collision);
	return 0;
}

static const struct seq_operations dev_seq_ops = {
	.start = dev_seq_start,
	.next  = dev_seq_next,
	.stop  = dev_seq_stop,
	.show  = dev_seq_show,
};

static int dev_seq_open(struct inode *inode, struct file *file)
{
	return seq_open_net(inode, file, &dev_seq_ops,
			    sizeof(struct seq_net_private));
}

static const struct file_operations dev_seq_fops = {
	.owner	 = THIS_MODULE,
	.open    = dev_seq_open,
	.read    = seq_read,
	.llseek  = seq_lseek,
	.release = seq_release_net,
};

static const struct seq_operations softnet_seq_ops = {
	.start = softnet_seq_start,
	.next  = softnet_seq_next,
	.stop  = softnet_seq_stop,
	.show  = softnet_seq_show,
};

static int softnet_seq_open(struct inode *inode, struct file *file)
{
	return seq_open(file, &softnet_seq_ops);
}

static const struct file_operations softnet_seq_fops = {
	.owner	 = THIS_MODULE,
	.open    = softnet_seq_open,
	.read    = seq_read,
	.llseek  = seq_lseek,
	.release = seq_release,
};

static void *ptype_get_idx(loff_t pos)
{
	struct packet_type *pt = NULL;
	loff_t i = 0;
	int t;

	list_for_each_entry_rcu(pt, &ptype_all, list) {
		if (i == pos)
			return pt;
		++i;
	}

	for (t = 0; t < PTYPE_HASH_SIZE; t++) {
		list_for_each_entry_rcu(pt, &ptype_base[t], list) {
			if (i == pos)
				return pt;
			++i;
		}
	}
	return NULL;
}

static void *ptype_seq_start(struct seq_file *seq, loff_t *pos)
	__acquires(RCU)
{
	rcu_read_lock();
	return *pos ? ptype_get_idx(*pos - 1) : SEQ_START_TOKEN;
}

static void *ptype_seq_next(struct seq_file *seq, void *v, loff_t *pos)
{
	struct packet_type *pt;
	struct list_head *nxt;
	int hash;

	++*pos;
	if (v == SEQ_START_TOKEN)
		return ptype_get_idx(0);

	pt = v;
	nxt = pt->list.next;
	if (pt->type == htons(ETH_P_ALL)) {
		if (nxt != &ptype_all)
			goto found;
		hash = 0;
		nxt = ptype_base[0].next;
	} else
		hash = ntohs(pt->type) & PTYPE_HASH_MASK;

	while (nxt == &ptype_base[hash]) {
		if (++hash >= PTYPE_HASH_SIZE)
			return NULL;
		nxt = ptype_base[hash].next;
	}
found:
	return list_entry(nxt, struct packet_type, list);
}

static void ptype_seq_stop(struct seq_file *seq, void *v)
	__releases(RCU)
{
	rcu_read_unlock();
}

static int ptype_seq_show(struct seq_file *seq, void *v)
{
	struct packet_type *pt = v;

	if (v == SEQ_START_TOKEN)
		seq_puts(seq, "Type Device      Function\n");
	else if (pt->dev == NULL || dev_net(pt->dev) == seq_file_net(seq)) {
		if (pt->type == htons(ETH_P_ALL))
			seq_puts(seq, "ALL ");
		else
			seq_printf(seq, "%04x", ntohs(pt->type));

		seq_printf(seq, " %-8s %pF\n",
			   pt->dev ? pt->dev->name : "", pt->func);
	}

	return 0;
}

static const struct seq_operations ptype_seq_ops = {
	.start = ptype_seq_start,
	.next  = ptype_seq_next,
	.stop  = ptype_seq_stop,
	.show  = ptype_seq_show,
};

static int ptype_seq_open(struct inode *inode, struct file *file)
{
	return seq_open_net(inode, file, &ptype_seq_ops,
			sizeof(struct seq_net_private));
}

static const struct file_operations ptype_seq_fops = {
	.owner	 = THIS_MODULE,
	.open    = ptype_seq_open,
	.read    = seq_read,
	.llseek  = seq_lseek,
	.release = seq_release_net,
};


static int __net_init dev_proc_net_init(struct net *net)
{
	int rc = -ENOMEM;

	if (!proc_net_fops_create(net, "dev", S_IRUGO, &dev_seq_fops))
		goto out;
	if (!proc_net_fops_create(net, "softnet_stat", S_IRUGO, &softnet_seq_fops))
		goto out_dev;
	if (!proc_net_fops_create(net, "ptype", S_IRUGO, &ptype_seq_fops))
		goto out_softnet;

	if (wext_proc_init(net))
		goto out_ptype;
	rc = 0;
out:
	return rc;
out_ptype:
	proc_net_remove(net, "ptype");
out_softnet:
	proc_net_remove(net, "softnet_stat");
out_dev:
	proc_net_remove(net, "dev");
	goto out;
}

static void __net_exit dev_proc_net_exit(struct net *net)
{
	wext_proc_exit(net);

	proc_net_remove(net, "ptype");
	proc_net_remove(net, "softnet_stat");
	proc_net_remove(net, "dev");
}

static struct pernet_operations __net_initdata dev_proc_ops = {
	.init = dev_proc_net_init,
	.exit = dev_proc_net_exit,
};

static int __init dev_proc_init(void)
{
	return register_pernet_subsys(&dev_proc_ops);
}
#else
#define dev_proc_init() 0
#endif	/* CONFIG_PROC_FS */


/**
 *	netdev_set_master	-	set up master/slave pair
 *	@slave: slave device
 *	@master: new master device
 *
 *	Changes the master device of the slave. Pass %NULL to break the
 *	bonding. The caller must hold the RTNL semaphore. On a failure
 *	a negative errno code is returned. On success the reference counts
 *	are adjusted, %RTM_NEWLINK is sent to the routing socket and the
 *	function returns zero.
 */
int netdev_set_master(struct net_device *slave, struct net_device *master)
{
	struct net_device *old = slave->master;

	ASSERT_RTNL();

	if (master) {
		if (old)
			return -EBUSY;
		dev_hold(master);
	}

	slave->master = master;

	synchronize_net();

	if (old)
		dev_put(old);

	if (master)
		slave->flags |= IFF_SLAVE;
	else
		slave->flags &= ~IFF_SLAVE;

	rtmsg_ifinfo(RTM_NEWLINK, slave, IFF_SLAVE);
	return 0;
}
EXPORT_SYMBOL(netdev_set_master);

static void dev_change_rx_flags(struct net_device *dev, int flags)
{
	const struct net_device_ops *ops = dev->netdev_ops;

	if ((dev->flags & IFF_UP) && ops->ndo_change_rx_flags)
		ops->ndo_change_rx_flags(dev, flags);
}

static int __dev_set_promiscuity(struct net_device *dev, int inc)
{
	unsigned short old_flags = dev->flags;
	uid_t uid;
	gid_t gid;

	ASSERT_RTNL();

	dev->flags |= IFF_PROMISC;
	dev->promiscuity += inc;
	if (dev->promiscuity == 0) {
		/*
		 * Avoid overflow.
		 * If inc causes overflow, untouch promisc and return error.
		 */
		if (inc < 0)
			dev->flags &= ~IFF_PROMISC;
		else {
			dev->promiscuity -= inc;
			printk(KERN_WARNING "%s: promiscuity touches roof, "
				"set promiscuity failed, promiscuity feature "
				"of device might be broken.\n", dev->name);
			return -EOVERFLOW;
		}
	}
	if (dev->flags != old_flags) {
		printk(KERN_INFO "device %s %s promiscuous mode\n",
		       dev->name, (dev->flags & IFF_PROMISC) ? "entered" :
							       "left");
		if (audit_enabled) {
			current_uid_gid(&uid, &gid);
			audit_log(current->audit_context, GFP_ATOMIC,
				AUDIT_ANOM_PROMISCUOUS,
				"dev=%s prom=%d old_prom=%d auid=%u uid=%u gid=%u ses=%u",
				dev->name, (dev->flags & IFF_PROMISC),
				(old_flags & IFF_PROMISC),
				audit_get_loginuid(current),
				uid, gid,
				audit_get_sessionid(current));
		}

		dev_change_rx_flags(dev, IFF_PROMISC);
	}
	return 0;
}

/**
 *	dev_set_promiscuity	- update promiscuity count on a device
 *	@dev: device
 *	@inc: modifier
 *
 *	Add or remove promiscuity from a device. While the count in the device
 *	remains above zero the interface remains promiscuous. Once it hits zero
 *	the device reverts back to normal filtering operation. A negative inc
 *	value is used to drop promiscuity on the device.
 *	Return 0 if successful or a negative errno code on error.
 */
int dev_set_promiscuity(struct net_device *dev, int inc)
{
	unsigned short old_flags = dev->flags;
	int err;

	err = __dev_set_promiscuity(dev, inc);
	if (err < 0)
		return err;
	if (dev->flags != old_flags)
		dev_set_rx_mode(dev);
	return err;
}
EXPORT_SYMBOL(dev_set_promiscuity);

/**
 *	dev_set_allmulti	- update allmulti count on a device
 *	@dev: device
 *	@inc: modifier
 *
 *	Add or remove reception of all multicast frames to a device. While the
 *	count in the device remains above zero the interface remains listening
 *	to all interfaces. Once it hits zero the device reverts back to normal
 *	filtering operation. A negative @inc value is used to drop the counter
 *	when releasing a resource needing all multicasts.
 *	Return 0 if successful or a negative errno code on error.
 */

int dev_set_allmulti(struct net_device *dev, int inc)
{
	unsigned short old_flags = dev->flags;

	ASSERT_RTNL();

	dev->flags |= IFF_ALLMULTI;
	dev->allmulti += inc;
	if (dev->allmulti == 0) {
		/*
		 * Avoid overflow.
		 * If inc causes overflow, untouch allmulti and return error.
		 */
		if (inc < 0)
			dev->flags &= ~IFF_ALLMULTI;
		else {
			dev->allmulti -= inc;
			printk(KERN_WARNING "%s: allmulti touches roof, "
				"set allmulti failed, allmulti feature of "
				"device might be broken.\n", dev->name);
			return -EOVERFLOW;
		}
	}
	if (dev->flags ^ old_flags) {
		dev_change_rx_flags(dev, IFF_ALLMULTI);
		dev_set_rx_mode(dev);
	}
	return 0;
}
EXPORT_SYMBOL(dev_set_allmulti);

/*
 *	Upload unicast and multicast address lists to device and
 *	configure RX filtering. When the device doesn't support unicast
 *	filtering it is put in promiscuous mode while unicast addresses
 *	are present.
 */
void __dev_set_rx_mode(struct net_device *dev)
{
	const struct net_device_ops *ops = dev->netdev_ops;

	/* dev_open will call this function so the list will stay sane. */
	if (!(dev->flags&IFF_UP))
		return;

	if (!netif_device_present(dev))
		return;

	if (ops->ndo_set_rx_mode)
		ops->ndo_set_rx_mode(dev);
	else {
		/* Unicast addresses changes may only happen under the rtnl,
		 * therefore calling __dev_set_promiscuity here is safe.
		 */
		if (dev->uc.count > 0 && !dev->uc_promisc) {
			__dev_set_promiscuity(dev, 1);
			dev->uc_promisc = 1;
		} else if (dev->uc.count == 0 && dev->uc_promisc) {
			__dev_set_promiscuity(dev, -1);
			dev->uc_promisc = 0;
		}

		if (ops->ndo_set_multicast_list)
			ops->ndo_set_multicast_list(dev);
	}
}

void dev_set_rx_mode(struct net_device *dev)
{
	netif_addr_lock_bh(dev);
	__dev_set_rx_mode(dev);
	netif_addr_unlock_bh(dev);
}

/* hw addresses list handling functions */

static int __hw_addr_add(struct netdev_hw_addr_list *list, unsigned char *addr,
			 int addr_len, unsigned char addr_type)
{
	struct netdev_hw_addr *ha;
	int alloc_size;

	if (addr_len > MAX_ADDR_LEN)
		return -EINVAL;

	list_for_each_entry(ha, &list->list, list) {
		if (!memcmp(ha->addr, addr, addr_len) &&
		    ha->type == addr_type) {
			ha->refcount++;
			return 0;
		}
	}


	alloc_size = sizeof(*ha);
	if (alloc_size < L1_CACHE_BYTES)
		alloc_size = L1_CACHE_BYTES;
	ha = kmalloc(alloc_size, GFP_ATOMIC);
	if (!ha)
		return -ENOMEM;
	memcpy(ha->addr, addr, addr_len);
	ha->type = addr_type;
	ha->refcount = 1;
	ha->synced = false;
	list_add_tail_rcu(&ha->list, &list->list);
	list->count++;
	return 0;
}

static void ha_rcu_free(struct rcu_head *head)
{
	struct netdev_hw_addr *ha;

	ha = container_of(head, struct netdev_hw_addr, rcu_head);
	kfree(ha);
}

static int __hw_addr_del(struct netdev_hw_addr_list *list, unsigned char *addr,
			 int addr_len, unsigned char addr_type)
{
	struct netdev_hw_addr *ha;

	list_for_each_entry(ha, &list->list, list) {
		if (!memcmp(ha->addr, addr, addr_len) &&
		    (ha->type == addr_type || !addr_type)) {
			if (--ha->refcount)
				return 0;
			list_del_rcu(&ha->list);
			call_rcu(&ha->rcu_head, ha_rcu_free);
			list->count--;
			return 0;
		}
	}
	return -ENOENT;
}

static int __hw_addr_add_multiple(struct netdev_hw_addr_list *to_list,
				  struct netdev_hw_addr_list *from_list,
				  int addr_len,
				  unsigned char addr_type)
{
	int err;
	struct netdev_hw_addr *ha, *ha2;
	unsigned char type;

	list_for_each_entry(ha, &from_list->list, list) {
		type = addr_type ? addr_type : ha->type;
		err = __hw_addr_add(to_list, ha->addr, addr_len, type);
		if (err)
			goto unroll;
	}
	return 0;

unroll:
	list_for_each_entry(ha2, &from_list->list, list) {
		if (ha2 == ha)
			break;
		type = addr_type ? addr_type : ha2->type;
		__hw_addr_del(to_list, ha2->addr, addr_len, type);
	}
	return err;
}

static void __hw_addr_del_multiple(struct netdev_hw_addr_list *to_list,
				   struct netdev_hw_addr_list *from_list,
				   int addr_len,
				   unsigned char addr_type)
{
	struct netdev_hw_addr *ha;
	unsigned char type;

	list_for_each_entry(ha, &from_list->list, list) {
		type = addr_type ? addr_type : ha->type;
		__hw_addr_del(to_list, ha->addr, addr_len, addr_type);
	}
}

static int __hw_addr_sync(struct netdev_hw_addr_list *to_list,
			  struct netdev_hw_addr_list *from_list,
			  int addr_len)
{
	int err = 0;
	struct netdev_hw_addr *ha, *tmp;

	list_for_each_entry_safe(ha, tmp, &from_list->list, list) {
		if (!ha->synced) {
			err = __hw_addr_add(to_list, ha->addr,
					    addr_len, ha->type);
			if (err)
				break;
			ha->synced = true;
			ha->refcount++;
		} else if (ha->refcount == 1) {
			__hw_addr_del(to_list, ha->addr, addr_len, ha->type);
			__hw_addr_del(from_list, ha->addr, addr_len, ha->type);
		}
	}
	return err;
}

static void __hw_addr_unsync(struct netdev_hw_addr_list *to_list,
			     struct netdev_hw_addr_list *from_list,
			     int addr_len)
{
	struct netdev_hw_addr *ha, *tmp;

	list_for_each_entry_safe(ha, tmp, &from_list->list, list) {
		if (ha->synced) {
			__hw_addr_del(to_list, ha->addr,
				      addr_len, ha->type);
			ha->synced = false;
			__hw_addr_del(from_list, ha->addr,
				      addr_len, ha->type);
		}
	}
}

static void __hw_addr_flush(struct netdev_hw_addr_list *list)
{
	struct netdev_hw_addr *ha, *tmp;

	list_for_each_entry_safe(ha, tmp, &list->list, list) {
		list_del_rcu(&ha->list);
		call_rcu(&ha->rcu_head, ha_rcu_free);
	}
	list->count = 0;
}

static void __hw_addr_init(struct netdev_hw_addr_list *list)
{
	INIT_LIST_HEAD(&list->list);
	list->count = 0;
}

/* Device addresses handling functions */

static void dev_addr_flush(struct net_device *dev)
{
	/* rtnl_mutex must be held here */

	__hw_addr_flush(&dev->dev_addrs);
	dev->dev_addr = NULL;
}

static int dev_addr_init(struct net_device *dev)
{
	unsigned char addr[MAX_ADDR_LEN];
	struct netdev_hw_addr *ha;
	int err;

	/* rtnl_mutex must be held here */

	__hw_addr_init(&dev->dev_addrs);
	memset(addr, 0, sizeof(addr));
	err = __hw_addr_add(&dev->dev_addrs, addr, sizeof(addr),
			    NETDEV_HW_ADDR_T_LAN);
	if (!err) {
		/*
		 * Get the first (previously created) address from the list
		 * and set dev_addr pointer to this location.
		 */
		ha = list_first_entry(&dev->dev_addrs.list,
				      struct netdev_hw_addr, list);
		dev->dev_addr = ha->addr;
	}
	return err;
}

/**
 *	dev_addr_add	- Add a device address
 *	@dev: device
 *	@addr: address to add
 *	@addr_type: address type
 *
 *	Add a device address to the device or increase the reference count if
 *	it already exists.
 *
 *	The caller must hold the rtnl_mutex.
 */
int dev_addr_add(struct net_device *dev, unsigned char *addr,
		 unsigned char addr_type)
{
	int err;

	ASSERT_RTNL();

	err = __hw_addr_add(&dev->dev_addrs, addr, dev->addr_len, addr_type);
	if (!err)
		call_netdevice_notifiers(NETDEV_CHANGEADDR, dev);
	return err;
}
EXPORT_SYMBOL(dev_addr_add);

/**
 *	dev_addr_del	- Release a device address.
 *	@dev: device
 *	@addr: address to delete
 *	@addr_type: address type
 *
 *	Release reference to a device address and remove it from the device
 *	if the reference count drops to zero.
 *
 *	The caller must hold the rtnl_mutex.
 */
int dev_addr_del(struct net_device *dev, unsigned char *addr,
		 unsigned char addr_type)
{
	int err;
	struct netdev_hw_addr *ha;

	ASSERT_RTNL();

	/*
	 * We can not remove the first address from the list because
	 * dev->dev_addr points to that.
	 */
	ha = list_first_entry(&dev->dev_addrs.list,
			      struct netdev_hw_addr, list);
	if (ha->addr == dev->dev_addr && ha->refcount == 1)
		return -ENOENT;

	err = __hw_addr_del(&dev->dev_addrs, addr, dev->addr_len,
			    addr_type);
	if (!err)
		call_netdevice_notifiers(NETDEV_CHANGEADDR, dev);
	return err;
}
EXPORT_SYMBOL(dev_addr_del);

/**
 *	dev_addr_add_multiple	- Add device addresses from another device
 *	@to_dev: device to which addresses will be added
 *	@from_dev: device from which addresses will be added
 *	@addr_type: address type - 0 means type will be used from from_dev
 *
 *	Add device addresses of the one device to another.
 **
 *	The caller must hold the rtnl_mutex.
 */
int dev_addr_add_multiple(struct net_device *to_dev,
			  struct net_device *from_dev,
			  unsigned char addr_type)
{
	int err;

	ASSERT_RTNL();

	if (from_dev->addr_len != to_dev->addr_len)
		return -EINVAL;
	err = __hw_addr_add_multiple(&to_dev->dev_addrs, &from_dev->dev_addrs,
				     to_dev->addr_len, addr_type);
	if (!err)
		call_netdevice_notifiers(NETDEV_CHANGEADDR, to_dev);
	return err;
}
EXPORT_SYMBOL(dev_addr_add_multiple);

/**
 *	dev_addr_del_multiple	- Delete device addresses by another device
 *	@to_dev: device where the addresses will be deleted
 *	@from_dev: device by which addresses the addresses will be deleted
 *	@addr_type: address type - 0 means type will used from from_dev
 *
 *	Deletes addresses in to device by the list of addresses in from device.
 *
 *	The caller must hold the rtnl_mutex.
 */
int dev_addr_del_multiple(struct net_device *to_dev,
			  struct net_device *from_dev,
			  unsigned char addr_type)
{
	ASSERT_RTNL();

	if (from_dev->addr_len != to_dev->addr_len)
		return -EINVAL;
	__hw_addr_del_multiple(&to_dev->dev_addrs, &from_dev->dev_addrs,
			       to_dev->addr_len, addr_type);
	call_netdevice_notifiers(NETDEV_CHANGEADDR, to_dev);
	return 0;
}
EXPORT_SYMBOL(dev_addr_del_multiple);

/* multicast addresses handling functions */

int __dev_addr_delete(struct dev_addr_list **list, int *count,
		      void *addr, int alen, int glbl)
{
	struct dev_addr_list *da;

	for (; (da = *list) != NULL; list = &da->next) {
		if (memcmp(da->da_addr, addr, da->da_addrlen) == 0 &&
		    alen == da->da_addrlen) {
			if (glbl) {
				int old_glbl = da->da_gusers;
				da->da_gusers = 0;
				if (old_glbl == 0)
					break;
			}
			if (--da->da_users)
				return 0;

			*list = da->next;
			kfree(da);
			(*count)--;
			return 0;
		}
	}
	return -ENOENT;
}

int __dev_addr_add(struct dev_addr_list **list, int *count,
		   void *addr, int alen, int glbl)
{
	struct dev_addr_list *da;

	for (da = *list; da != NULL; da = da->next) {
		if (memcmp(da->da_addr, addr, da->da_addrlen) == 0 &&
		    da->da_addrlen == alen) {
			if (glbl) {
				int old_glbl = da->da_gusers;
				da->da_gusers = 1;
				if (old_glbl)
					return 0;
			}
			da->da_users++;
			return 0;
		}
	}

	da = kzalloc(sizeof(*da), GFP_ATOMIC);
	if (da == NULL)
		return -ENOMEM;
	memcpy(da->da_addr, addr, alen);
	da->da_addrlen = alen;
	da->da_users = 1;
	da->da_gusers = glbl ? 1 : 0;
	da->next = *list;
	*list = da;
	(*count)++;
	return 0;
}

/**
 *	dev_unicast_delete	- Release secondary unicast address.
 *	@dev: device
 *	@addr: address to delete
 *
 *	Release reference to a secondary unicast address and remove it
 *	from the device if the reference count drops to zero.
 *
 * 	The caller must hold the rtnl_mutex.
 */
int dev_unicast_delete(struct net_device *dev, void *addr)
{
	int err;

	ASSERT_RTNL();

	netif_addr_lock_bh(dev);
	err = __hw_addr_del(&dev->uc, addr, dev->addr_len,
			    NETDEV_HW_ADDR_T_UNICAST);
	if (!err)
		__dev_set_rx_mode(dev);
	netif_addr_unlock_bh(dev);
	return err;
}
EXPORT_SYMBOL(dev_unicast_delete);

/**
 *	dev_unicast_add		- add a secondary unicast address
 *	@dev: device
 *	@addr: address to add
 *
 *	Add a secondary unicast address to the device or increase
 *	the reference count if it already exists.
 *
 *	The caller must hold the rtnl_mutex.
 */
int dev_unicast_add(struct net_device *dev, void *addr)
{
	int err;

	ASSERT_RTNL();

	netif_addr_lock_bh(dev);
	err = __hw_addr_add(&dev->uc, addr, dev->addr_len,
			    NETDEV_HW_ADDR_T_UNICAST);
	if (!err)
		__dev_set_rx_mode(dev);
	netif_addr_unlock_bh(dev);
	return err;
}
EXPORT_SYMBOL(dev_unicast_add);

int __dev_addr_sync(struct dev_addr_list **to, int *to_count,
		    struct dev_addr_list **from, int *from_count)
{
	struct dev_addr_list *da, *next;
	int err = 0;

	da = *from;
	while (da != NULL) {
		next = da->next;
		if (!da->da_synced) {
			err = __dev_addr_add(to, to_count,
					     da->da_addr, da->da_addrlen, 0);
			if (err < 0)
				break;
			da->da_synced = 1;
			da->da_users++;
		} else if (da->da_users == 1) {
			__dev_addr_delete(to, to_count,
					  da->da_addr, da->da_addrlen, 0);
			__dev_addr_delete(from, from_count,
					  da->da_addr, da->da_addrlen, 0);
		}
		da = next;
	}
	return err;
}
EXPORT_SYMBOL_GPL(__dev_addr_sync);

void __dev_addr_unsync(struct dev_addr_list **to, int *to_count,
		       struct dev_addr_list **from, int *from_count)
{
	struct dev_addr_list *da, *next;

	da = *from;
	while (da != NULL) {
		next = da->next;
		if (da->da_synced) {
			__dev_addr_delete(to, to_count,
					  da->da_addr, da->da_addrlen, 0);
			da->da_synced = 0;
			__dev_addr_delete(from, from_count,
					  da->da_addr, da->da_addrlen, 0);
		}
		da = next;
	}
}
EXPORT_SYMBOL_GPL(__dev_addr_unsync);

/**
 *	dev_unicast_sync - Synchronize device's unicast list to another device
 *	@to: destination device
 *	@from: source device
 *
 *	Add newly added addresses to the destination device and release
 *	addresses that have no users left. The source device must be
 *	locked by netif_tx_lock_bh.
 *
 *	This function is intended to be called from the dev->set_rx_mode
 *	function of layered software devices.
 */
int dev_unicast_sync(struct net_device *to, struct net_device *from)
{
	int err = 0;

	if (to->addr_len != from->addr_len)
		return -EINVAL;

	netif_addr_lock_bh(to);
	err = __hw_addr_sync(&to->uc, &from->uc, to->addr_len);
	if (!err)
		__dev_set_rx_mode(to);
	netif_addr_unlock_bh(to);
	return err;
}
EXPORT_SYMBOL(dev_unicast_sync);

/**
 *	dev_unicast_unsync - Remove synchronized addresses from the destination device
 *	@to: destination device
 *	@from: source device
 *
 *	Remove all addresses that were added to the destination device by
 *	dev_unicast_sync(). This function is intended to be called from the
 *	dev->stop function of layered software devices.
 */
void dev_unicast_unsync(struct net_device *to, struct net_device *from)
{
	if (to->addr_len != from->addr_len)
		return;

	netif_addr_lock_bh(from);
	netif_addr_lock(to);
	__hw_addr_unsync(&to->uc, &from->uc, to->addr_len);
	__dev_set_rx_mode(to);
	netif_addr_unlock(to);
	netif_addr_unlock_bh(from);
}
EXPORT_SYMBOL(dev_unicast_unsync);

static void dev_unicast_flush(struct net_device *dev)
{
	netif_addr_lock_bh(dev);
	__hw_addr_flush(&dev->uc);
	netif_addr_unlock_bh(dev);
}

static void dev_unicast_init(struct net_device *dev)
{
	__hw_addr_init(&dev->uc);
}


static void __dev_addr_discard(struct dev_addr_list **list)
{
	struct dev_addr_list *tmp;

	while (*list != NULL) {
		tmp = *list;
		*list = tmp->next;
		if (tmp->da_users > tmp->da_gusers)
			printk("__dev_addr_discard: address leakage! "
			       "da_users=%d\n", tmp->da_users);
		kfree(tmp);
	}
}

static void dev_addr_discard(struct net_device *dev)
{
	netif_addr_lock_bh(dev);

	__dev_addr_discard(&dev->mc_list);
	dev->mc_count = 0;

	netif_addr_unlock_bh(dev);
}

/**
 *	dev_get_flags - get flags reported to userspace
 *	@dev: device
 *
 *	Get the combination of flag bits exported through APIs to userspace.
 */
unsigned dev_get_flags(const struct net_device *dev)
{
	unsigned flags;

	flags = (dev->flags & ~(IFF_PROMISC |
				IFF_ALLMULTI |
				IFF_RUNNING |
				IFF_LOWER_UP |
				IFF_DORMANT)) |
		(dev->gflags & (IFF_PROMISC |
				IFF_ALLMULTI));

	if (netif_running(dev)) {
		if (netif_oper_up(dev))
			flags |= IFF_RUNNING;
		if (netif_carrier_ok(dev))
			flags |= IFF_LOWER_UP;
		if (netif_dormant(dev))
			flags |= IFF_DORMANT;
	}

	return flags;
}
EXPORT_SYMBOL(dev_get_flags);

/**
 *	dev_change_flags - change device settings
 *	@dev: device
 *	@flags: device state flags
 *
 *	Change settings on device based state flags. The flags are
 *	in the userspace exported format.
 */
int dev_change_flags(struct net_device *dev, unsigned flags)
{
	int ret, changes;
	int old_flags = dev->flags;

	ASSERT_RTNL();

	/*
	 *	Set the flags on our device.
	 */

	dev->flags = (flags & (IFF_DEBUG | IFF_NOTRAILERS | IFF_NOARP |
			       IFF_DYNAMIC | IFF_MULTICAST | IFF_PORTSEL |
			       IFF_AUTOMEDIA)) |
		     (dev->flags & (IFF_UP | IFF_VOLATILE | IFF_PROMISC |
				    IFF_ALLMULTI));

	/*
	 *	Load in the correct multicast list now the flags have changed.
	 */

	if ((old_flags ^ flags) & IFF_MULTICAST)
		dev_change_rx_flags(dev, IFF_MULTICAST);

	dev_set_rx_mode(dev);

	/*
	 *	Have we downed the interface. We handle IFF_UP ourselves
	 *	according to user attempts to set it, rather than blindly
	 *	setting it.
	 */

	ret = 0;
	if ((old_flags ^ flags) & IFF_UP) {	/* Bit is different  ? */
		ret = ((old_flags & IFF_UP) ? dev_close : dev_open)(dev);

		if (!ret)
			dev_set_rx_mode(dev);
	}

	if (dev->flags & IFF_UP &&
	    ((old_flags ^ dev->flags) & ~(IFF_UP | IFF_PROMISC | IFF_ALLMULTI |
					  IFF_VOLATILE)))
		call_netdevice_notifiers(NETDEV_CHANGE, dev);

	if ((flags ^ dev->gflags) & IFF_PROMISC) {
		int inc = (flags & IFF_PROMISC) ? 1 : -1;

		dev->gflags ^= IFF_PROMISC;
		dev_set_promiscuity(dev, inc);
	}

	/* NOTE: order of synchronization of IFF_PROMISC and IFF_ALLMULTI
	   is important. Some (broken) drivers set IFF_PROMISC, when
	   IFF_ALLMULTI is requested not asking us and not reporting.
	 */
	if ((flags ^ dev->gflags) & IFF_ALLMULTI) {
		int inc = (flags & IFF_ALLMULTI) ? 1 : -1;

		dev->gflags ^= IFF_ALLMULTI;
		dev_set_allmulti(dev, inc);
	}

	/* Exclude state transition flags, already notified */
	changes = (old_flags ^ dev->flags) & ~(IFF_UP | IFF_RUNNING);
	if (changes)
		rtmsg_ifinfo(RTM_NEWLINK, dev, changes);

	return ret;
}
EXPORT_SYMBOL(dev_change_flags);

/**
 *	dev_set_mtu - Change maximum transfer unit
 *	@dev: device
 *	@new_mtu: new transfer unit
 *
 *	Change the maximum transfer size of the network device.
 */
int dev_set_mtu(struct net_device *dev, int new_mtu)
{
	const struct net_device_ops *ops = dev->netdev_ops;
	int err;

	if (new_mtu == dev->mtu)
		return 0;

	/*	MTU must be positive.	 */
	if (new_mtu < 0)
		return -EINVAL;

	if (!netif_device_present(dev))
		return -ENODEV;

	err = 0;
	if (ops->ndo_change_mtu)
		err = ops->ndo_change_mtu(dev, new_mtu);
	else
		dev->mtu = new_mtu;

	if (!err && dev->flags & IFF_UP)
		call_netdevice_notifiers(NETDEV_CHANGEMTU, dev);
	return err;
}
EXPORT_SYMBOL(dev_set_mtu);

/**
 *	dev_set_mac_address - Change Media Access Control Address
 *	@dev: device
 *	@sa: new address
 *
 *	Change the hardware (MAC) address of the device
 */
int dev_set_mac_address(struct net_device *dev, struct sockaddr *sa)
{
	const struct net_device_ops *ops = dev->netdev_ops;
	int err;

	if (!ops->ndo_set_mac_address)
		return -EOPNOTSUPP;
	if (sa->sa_family != dev->type)
		return -EINVAL;
	if (!netif_device_present(dev))
		return -ENODEV;
	err = ops->ndo_set_mac_address(dev, sa);
	if (!err)
		call_netdevice_notifiers(NETDEV_CHANGEADDR, dev);
	return err;
}
EXPORT_SYMBOL(dev_set_mac_address);

/*
 *	Perform the SIOCxIFxxx calls, inside rcu_read_lock()
 */
static int dev_ifsioc_locked(struct net *net, struct ifreq *ifr, unsigned int cmd)
{
	int err;
	struct net_device *dev = dev_get_by_name_rcu(net, ifr->ifr_name);

	if (!dev)
		return -ENODEV;

	switch (cmd) {
	case SIOCGIFFLAGS:	/* Get interface flags */
		ifr->ifr_flags = (short) dev_get_flags(dev);
		return 0;

	case SIOCGIFMETRIC:	/* Get the metric on the interface
				   (currently unused) */
		ifr->ifr_metric = 0;
		return 0;

	case SIOCGIFMTU:	/* Get the MTU of a device */
		ifr->ifr_mtu = dev->mtu;
		return 0;

	case SIOCGIFHWADDR:
		if (!dev->addr_len)
			memset(ifr->ifr_hwaddr.sa_data, 0, sizeof ifr->ifr_hwaddr.sa_data);
		else
			memcpy(ifr->ifr_hwaddr.sa_data, dev->dev_addr,
			       min(sizeof ifr->ifr_hwaddr.sa_data, (size_t) dev->addr_len));
		ifr->ifr_hwaddr.sa_family = dev->type;
		return 0;

	case SIOCGIFSLAVE:
		err = -EINVAL;
		break;

	case SIOCGIFMAP:
		ifr->ifr_map.mem_start = dev->mem_start;
		ifr->ifr_map.mem_end   = dev->mem_end;
		ifr->ifr_map.base_addr = dev->base_addr;
		ifr->ifr_map.irq       = dev->irq;
		ifr->ifr_map.dma       = dev->dma;
		ifr->ifr_map.port      = dev->if_port;
		return 0;

	case SIOCGIFINDEX:
		ifr->ifr_ifindex = dev->ifindex;
		return 0;

	case SIOCGIFTXQLEN:
		ifr->ifr_qlen = dev->tx_queue_len;
		return 0;

	default:
		/* dev_ioctl() should ensure this case
		 * is never reached
		 */
		WARN_ON(1);
		err = -EINVAL;
		break;

	}
	return err;
}

/*
 *	Perform the SIOCxIFxxx calls, inside rtnl_lock()
 */
static int dev_ifsioc(struct net *net, struct ifreq *ifr, unsigned int cmd)
{
	int err;
	struct net_device *dev = __dev_get_by_name(net, ifr->ifr_name);
	const struct net_device_ops *ops;

	if (!dev)
		return -ENODEV;

	ops = dev->netdev_ops;

	switch (cmd) {
	case SIOCSIFFLAGS:	/* Set interface flags */
		return dev_change_flags(dev, ifr->ifr_flags);

	case SIOCSIFMETRIC:	/* Set the metric on the interface
				   (currently unused) */
		return -EOPNOTSUPP;

	case SIOCSIFMTU:	/* Set the MTU of a device */
		return dev_set_mtu(dev, ifr->ifr_mtu);

	case SIOCSIFHWADDR:
		return dev_set_mac_address(dev, &ifr->ifr_hwaddr);

	case SIOCSIFHWBROADCAST:
		if (ifr->ifr_hwaddr.sa_family != dev->type)
			return -EINVAL;
		memcpy(dev->broadcast, ifr->ifr_hwaddr.sa_data,
		       min(sizeof ifr->ifr_hwaddr.sa_data, (size_t) dev->addr_len));
		call_netdevice_notifiers(NETDEV_CHANGEADDR, dev);
		return 0;

	case SIOCSIFMAP:
		if (ops->ndo_set_config) {
			if (!netif_device_present(dev))
				return -ENODEV;
			return ops->ndo_set_config(dev, &ifr->ifr_map);
		}
		return -EOPNOTSUPP;

	case SIOCADDMULTI:
		if ((!ops->ndo_set_multicast_list && !ops->ndo_set_rx_mode) ||
		    ifr->ifr_hwaddr.sa_family != AF_UNSPEC)
			return -EINVAL;
		if (!netif_device_present(dev))
			return -ENODEV;
		return dev_mc_add(dev, ifr->ifr_hwaddr.sa_data,
				  dev->addr_len, 1);

	case SIOCDELMULTI:
		if ((!ops->ndo_set_multicast_list && !ops->ndo_set_rx_mode) ||
		    ifr->ifr_hwaddr.sa_family != AF_UNSPEC)
			return -EINVAL;
		if (!netif_device_present(dev))
			return -ENODEV;
		return dev_mc_delete(dev, ifr->ifr_hwaddr.sa_data,
				     dev->addr_len, 1);

	case SIOCSIFTXQLEN:
		if (ifr->ifr_qlen < 0)
			return -EINVAL;
		dev->tx_queue_len = ifr->ifr_qlen;
		return 0;

	case SIOCSIFNAME:
		ifr->ifr_newname[IFNAMSIZ-1] = '\0';
		return dev_change_name(dev, ifr->ifr_newname);

	/*
	 *	Unknown or private ioctl
	 */
	default:
		if ((cmd >= SIOCDEVPRIVATE &&
		    cmd <= SIOCDEVPRIVATE + 15) ||
		    cmd == SIOCBONDENSLAVE ||
		    cmd == SIOCBONDRELEASE ||
		    cmd == SIOCBONDSETHWADDR ||
		    cmd == SIOCBONDSLAVEINFOQUERY ||
		    cmd == SIOCBONDINFOQUERY ||
		    cmd == SIOCBONDCHANGEACTIVE ||
		    cmd == SIOCGMIIPHY ||
		    cmd == SIOCGMIIREG ||
		    cmd == SIOCSMIIREG ||
		    cmd == SIOCBRADDIF ||
		    cmd == SIOCBRDELIF ||
		    cmd == SIOCSHWTSTAMP ||
		    cmd == SIOCWANDEV) {
			err = -EOPNOTSUPP;
			if (ops->ndo_do_ioctl) {
				if (netif_device_present(dev))
					err = ops->ndo_do_ioctl(dev, ifr, cmd);
				else
					err = -ENODEV;
			}
		} else
			err = -EINVAL;

	}
	return err;
}

/*
 *	This function handles all "interface"-type I/O control requests. The actual
 *	'doing' part of this is dev_ifsioc above.
 */

/**
 *	dev_ioctl	-	network device ioctl
 *	@net: the applicable net namespace
 *	@cmd: command to issue
 *	@arg: pointer to a struct ifreq in user space
 *
 *	Issue ioctl functions to devices. This is normally called by the
 *	user space syscall interfaces but can sometimes be useful for
 *	other purposes. The return value is the return from the syscall if
 *	positive or a negative errno code on error.
 */

int dev_ioctl(struct net *net, unsigned int cmd, void __user *arg)
{
	struct ifreq ifr;
	int ret;
	char *colon;

	/* One special case: SIOCGIFCONF takes ifconf argument
	   and requires shared lock, because it sleeps writing
	   to user space.
	 */

	if (cmd == SIOCGIFCONF) {
		rtnl_lock();
		ret = dev_ifconf(net, (char __user *) arg);
		rtnl_unlock();
		return ret;
	}
	if (cmd == SIOCGIFNAME)
		return dev_ifname(net, (struct ifreq __user *)arg);

	if (copy_from_user(&ifr, arg, sizeof(struct ifreq)))
		return -EFAULT;

	ifr.ifr_name[IFNAMSIZ-1] = 0;

	colon = strchr(ifr.ifr_name, ':');
	if (colon)
		*colon = 0;

	/*
	 *	See which interface the caller is talking about.
	 */

	switch (cmd) {
	/*
	 *	These ioctl calls:
	 *	- can be done by all.
	 *	- atomic and do not require locking.
	 *	- return a value
	 */
	case SIOCGIFFLAGS:
	case SIOCGIFMETRIC:
	case SIOCGIFMTU:
	case SIOCGIFHWADDR:
	case SIOCGIFSLAVE:
	case SIOCGIFMAP:
	case SIOCGIFINDEX:
	case SIOCGIFTXQLEN:
		dev_load(net, ifr.ifr_name);
		rcu_read_lock();
		ret = dev_ifsioc_locked(net, &ifr, cmd);
		rcu_read_unlock();
		if (!ret) {
			if (colon)
				*colon = ':';
			if (copy_to_user(arg, &ifr,
					 sizeof(struct ifreq)))
				ret = -EFAULT;
		}
		return ret;

	case SIOCETHTOOL:
		dev_load(net, ifr.ifr_name);
		rtnl_lock();
		ret = dev_ethtool(net, &ifr);
		rtnl_unlock();
		if (!ret) {
			if (colon)
				*colon = ':';
			if (copy_to_user(arg, &ifr,
					 sizeof(struct ifreq)))
				ret = -EFAULT;
		}
		return ret;

	/*
	 *	These ioctl calls:
	 *	- require superuser power.
	 *	- require strict serialization.
	 *	- return a value
	 */
	case SIOCGMIIPHY:
	case SIOCGMIIREG:
	case SIOCSIFNAME:
		if (!capable(CAP_NET_ADMIN))
			return -EPERM;
		dev_load(net, ifr.ifr_name);
		rtnl_lock();
		ret = dev_ifsioc(net, &ifr, cmd);
		rtnl_unlock();
		if (!ret) {
			if (colon)
				*colon = ':';
			if (copy_to_user(arg, &ifr,
					 sizeof(struct ifreq)))
				ret = -EFAULT;
		}
		return ret;

	/*
	 *	These ioctl calls:
	 *	- require superuser power.
	 *	- require strict serialization.
	 *	- do not return a value
	 */
	case SIOCSIFFLAGS:
	case SIOCSIFMETRIC:
	case SIOCSIFMTU:
	case SIOCSIFMAP:
	case SIOCSIFHWADDR:
	case SIOCSIFSLAVE:
	case SIOCADDMULTI:
	case SIOCDELMULTI:
	case SIOCSIFHWBROADCAST:
	case SIOCSIFTXQLEN:
	case SIOCSMIIREG:
	case SIOCBONDENSLAVE:
	case SIOCBONDRELEASE:
	case SIOCBONDSETHWADDR:
	case SIOCBONDCHANGEACTIVE:
	case SIOCBRADDIF:
	case SIOCBRDELIF:
	case SIOCSHWTSTAMP:
		if (!capable(CAP_NET_ADMIN))
			return -EPERM;
		/* fall through */
	case SIOCBONDSLAVEINFOQUERY:
	case SIOCBONDINFOQUERY:
		dev_load(net, ifr.ifr_name);
		rtnl_lock();
		ret = dev_ifsioc(net, &ifr, cmd);
		rtnl_unlock();
		return ret;

	case SIOCGIFMEM:
		/* Get the per device memory space. We can add this but
		 * currently do not support it */
	case SIOCSIFMEM:
		/* Set the per device memory buffer space.
		 * Not applicable in our case */
	case SIOCSIFLINK:
		return -EINVAL;

	/*
	 *	Unknown or private ioctl.
	 */
	default:
		if (cmd == SIOCWANDEV ||
		    (cmd >= SIOCDEVPRIVATE &&
		     cmd <= SIOCDEVPRIVATE + 15)) {
			dev_load(net, ifr.ifr_name);
			rtnl_lock();
			ret = dev_ifsioc(net, &ifr, cmd);
			rtnl_unlock();
			if (!ret && copy_to_user(arg, &ifr,
						 sizeof(struct ifreq)))
				ret = -EFAULT;
			return ret;
		}
		/* Take care of Wireless Extensions */
		if (cmd >= SIOCIWFIRST && cmd <= SIOCIWLAST)
			return wext_handle_ioctl(net, &ifr, cmd, arg);
		return -EINVAL;
	}
}


/**
 *	dev_new_index	-	allocate an ifindex
 *	@net: the applicable net namespace
 *
 *	Returns a suitable unique value for a new device interface
 *	number.  The caller must hold the rtnl semaphore or the
 *	dev_base_lock to be sure it remains unique.
 */
static int dev_new_index(struct net *net)
{
	static int ifindex;
	for (;;) {
		if (++ifindex <= 0)
			ifindex = 1;
		if (!__dev_get_by_index(net, ifindex))
			return ifindex;
	}
}

/* Delayed registration/unregisteration */
static LIST_HEAD(net_todo_list);

static void net_set_todo(struct net_device *dev)
{
	list_add_tail(&dev->todo_list, &net_todo_list);
}

static void rollback_registered_many(struct list_head *head)
{
<<<<<<< HEAD
	struct net_device *dev;
=======
	struct net_device *dev, *tmp;
>>>>>>> 2fbe74b9

	BUG_ON(dev_boot_phase);
	ASSERT_RTNL();

<<<<<<< HEAD
	list_for_each_entry(dev, head, unreg_list) {
		/* Some devices call without registering
		 * for initialization unwind.
=======
	list_for_each_entry_safe(dev, tmp, head, unreg_list) {
		/* Some devices call without registering
		 * for initialization unwind. Remove those
		 * devices and proceed with the remaining.
>>>>>>> 2fbe74b9
		 */
		if (dev->reg_state == NETREG_UNINITIALIZED) {
			pr_debug("unregister_netdevice: device %s/%p never "
				 "was registered\n", dev->name, dev);

			WARN_ON(1);
<<<<<<< HEAD
			return;
=======
			list_del(&dev->unreg_list);
			continue;
>>>>>>> 2fbe74b9
		}

		BUG_ON(dev->reg_state != NETREG_REGISTERED);

		/* If device is running, close it first. */
		dev_close(dev);

		/* And unlink it from device chain. */
		unlist_netdevice(dev);

		dev->reg_state = NETREG_UNREGISTERING;
	}

	synchronize_net();

	list_for_each_entry(dev, head, unreg_list) {
		/* Shutdown queueing discipline. */
		dev_shutdown(dev);


		/* Notify protocols, that we are about to destroy
		   this device. They should clean all the things.
		*/
		call_netdevice_notifiers(NETDEV_UNREGISTER, dev);

		/*
		 *	Flush the unicast and multicast chains
		 */
		dev_unicast_flush(dev);
		dev_addr_discard(dev);

		if (dev->netdev_ops->ndo_uninit)
			dev->netdev_ops->ndo_uninit(dev);

		/* Notifier chain MUST detach us from master device. */
		WARN_ON(dev->master);

		/* Remove entries from kobject tree */
		netdev_unregister_kobject(dev);
	}

	/* Process any work delayed until the end of the batch */
	dev = list_entry(head->next, struct net_device, unreg_list);
	call_netdevice_notifiers(NETDEV_UNREGISTER_BATCH, dev);

	synchronize_net();

	list_for_each_entry(dev, head, unreg_list)
		dev_put(dev);
}

static void rollback_registered(struct net_device *dev)
{
	LIST_HEAD(single);

	list_add(&dev->unreg_list, &single);
	rollback_registered_many(&single);
}

static void __netdev_init_queue_locks_one(struct net_device *dev,
					  struct netdev_queue *dev_queue,
					  void *_unused)
{
	spin_lock_init(&dev_queue->_xmit_lock);
	netdev_set_xmit_lockdep_class(&dev_queue->_xmit_lock, dev->type);
	dev_queue->xmit_lock_owner = -1;
}

static void netdev_init_queue_locks(struct net_device *dev)
{
	netdev_for_each_tx_queue(dev, __netdev_init_queue_locks_one, NULL);
	__netdev_init_queue_locks_one(dev, &dev->rx_queue, NULL);
}

unsigned long netdev_fix_features(unsigned long features, const char *name)
{
	/* Fix illegal SG+CSUM combinations. */
	if ((features & NETIF_F_SG) &&
	    !(features & NETIF_F_ALL_CSUM)) {
		if (name)
			printk(KERN_NOTICE "%s: Dropping NETIF_F_SG since no "
			       "checksum feature.\n", name);
		features &= ~NETIF_F_SG;
	}

	/* TSO requires that SG is present as well. */
	if ((features & NETIF_F_TSO) && !(features & NETIF_F_SG)) {
		if (name)
			printk(KERN_NOTICE "%s: Dropping NETIF_F_TSO since no "
			       "SG feature.\n", name);
		features &= ~NETIF_F_TSO;
	}

	if (features & NETIF_F_UFO) {
		if (!(features & NETIF_F_GEN_CSUM)) {
			if (name)
				printk(KERN_ERR "%s: Dropping NETIF_F_UFO "
				       "since no NETIF_F_HW_CSUM feature.\n",
				       name);
			features &= ~NETIF_F_UFO;
		}

		if (!(features & NETIF_F_SG)) {
			if (name)
				printk(KERN_ERR "%s: Dropping NETIF_F_UFO "
				       "since no NETIF_F_SG feature.\n", name);
			features &= ~NETIF_F_UFO;
		}
	}

	return features;
}
EXPORT_SYMBOL(netdev_fix_features);

/**
 *	netif_stacked_transfer_operstate -	transfer operstate
 *	@rootdev: the root or lower level device to transfer state from
 *	@dev: the device to transfer operstate to
 *
 *	Transfer operational state from root to device. This is normally
 *	called when a stacking relationship exists between the root
 *	device and the device(a leaf device).
 */
void netif_stacked_transfer_operstate(const struct net_device *rootdev,
					struct net_device *dev)
{
	if (rootdev->operstate == IF_OPER_DORMANT)
		netif_dormant_on(dev);
	else
		netif_dormant_off(dev);

	if (netif_carrier_ok(rootdev)) {
		if (!netif_carrier_ok(dev))
			netif_carrier_on(dev);
	} else {
		if (netif_carrier_ok(dev))
			netif_carrier_off(dev);
	}
}
EXPORT_SYMBOL(netif_stacked_transfer_operstate);

/**
 *	register_netdevice	- register a network device
 *	@dev: device to register
 *
 *	Take a completed network device structure and add it to the kernel
 *	interfaces. A %NETDEV_REGISTER message is sent to the netdev notifier
 *	chain. 0 is returned on success. A negative errno code is returned
 *	on a failure to set up the device, or if the name is a duplicate.
 *
 *	Callers must hold the rtnl semaphore. You may want
 *	register_netdev() instead of this.
 *
 *	BUGS:
 *	The locking appears insufficient to guarantee two parallel registers
 *	will not get the same name.
 */

int register_netdevice(struct net_device *dev)
{
	int ret;
	struct net *net = dev_net(dev);

	BUG_ON(dev_boot_phase);
	ASSERT_RTNL();

	might_sleep();

	/* When net_device's are persistent, this will be fatal. */
	BUG_ON(dev->reg_state != NETREG_UNINITIALIZED);
	BUG_ON(!net);

	spin_lock_init(&dev->addr_list_lock);
	netdev_set_addr_lockdep_class(dev);
	netdev_init_queue_locks(dev);

	dev->iflink = -1;

	/* Init, if this function is available */
	if (dev->netdev_ops->ndo_init) {
		ret = dev->netdev_ops->ndo_init(dev);
		if (ret) {
			if (ret > 0)
				ret = -EIO;
			goto out;
		}
	}

	ret = dev_get_valid_name(net, dev->name, dev->name, 0);
	if (ret)
		goto err_uninit;

	dev->ifindex = dev_new_index(net);
	if (dev->iflink == -1)
		dev->iflink = dev->ifindex;

	/* Fix illegal checksum combinations */
	if ((dev->features & NETIF_F_HW_CSUM) &&
	    (dev->features & (NETIF_F_IP_CSUM|NETIF_F_IPV6_CSUM))) {
		printk(KERN_NOTICE "%s: mixed HW and IP checksum settings.\n",
		       dev->name);
		dev->features &= ~(NETIF_F_IP_CSUM|NETIF_F_IPV6_CSUM);
	}

	if ((dev->features & NETIF_F_NO_CSUM) &&
	    (dev->features & (NETIF_F_HW_CSUM|NETIF_F_IP_CSUM|NETIF_F_IPV6_CSUM))) {
		printk(KERN_NOTICE "%s: mixed no checksumming and other settings.\n",
		       dev->name);
		dev->features &= ~(NETIF_F_IP_CSUM|NETIF_F_IPV6_CSUM|NETIF_F_HW_CSUM);
	}

	dev->features = netdev_fix_features(dev->features, dev->name);

	/* Enable software GSO if SG is supported. */
	if (dev->features & NETIF_F_SG)
		dev->features |= NETIF_F_GSO;

	netdev_initialize_kobject(dev);

	ret = call_netdevice_notifiers(NETDEV_POST_INIT, dev);
	ret = notifier_to_errno(ret);
	if (ret)
		goto err_uninit;

	ret = netdev_register_kobject(dev);
	if (ret)
		goto err_uninit;
	dev->reg_state = NETREG_REGISTERED;

	/*
	 *	Default initial state at registry is that the
	 *	device is present.
	 */

	set_bit(__LINK_STATE_PRESENT, &dev->state);

	dev_init_scheduler(dev);
	dev_hold(dev);
	list_netdevice(dev);

	/* Notify protocols, that a new device appeared. */
	ret = call_netdevice_notifiers(NETDEV_REGISTER, dev);
	ret = notifier_to_errno(ret);
	if (ret) {
		rollback_registered(dev);
		dev->reg_state = NETREG_UNREGISTERED;
	}
	/*
	 *	Prevent userspace races by waiting until the network
	 *	device is fully setup before sending notifications.
	 */
	rtmsg_ifinfo(RTM_NEWLINK, dev, ~0U);

out:
	return ret;

err_uninit:
	if (dev->netdev_ops->ndo_uninit)
		dev->netdev_ops->ndo_uninit(dev);
	goto out;
}
EXPORT_SYMBOL(register_netdevice);

/**
 *	init_dummy_netdev	- init a dummy network device for NAPI
 *	@dev: device to init
 *
 *	This takes a network device structure and initialize the minimum
 *	amount of fields so it can be used to schedule NAPI polls without
 *	registering a full blown interface. This is to be used by drivers
 *	that need to tie several hardware interfaces to a single NAPI
 *	poll scheduler due to HW limitations.
 */
int init_dummy_netdev(struct net_device *dev)
{
	/* Clear everything. Note we don't initialize spinlocks
	 * are they aren't supposed to be taken by any of the
	 * NAPI code and this dummy netdev is supposed to be
	 * only ever used for NAPI polls
	 */
	memset(dev, 0, sizeof(struct net_device));

	/* make sure we BUG if trying to hit standard
	 * register/unregister code path
	 */
	dev->reg_state = NETREG_DUMMY;

	/* initialize the ref count */
	atomic_set(&dev->refcnt, 1);

	/* NAPI wants this */
	INIT_LIST_HEAD(&dev->napi_list);

	/* a dummy interface is started by default */
	set_bit(__LINK_STATE_PRESENT, &dev->state);
	set_bit(__LINK_STATE_START, &dev->state);

	return 0;
}
EXPORT_SYMBOL_GPL(init_dummy_netdev);


/**
 *	register_netdev	- register a network device
 *	@dev: device to register
 *
 *	Take a completed network device structure and add it to the kernel
 *	interfaces. A %NETDEV_REGISTER message is sent to the netdev notifier
 *	chain. 0 is returned on success. A negative errno code is returned
 *	on a failure to set up the device, or if the name is a duplicate.
 *
 *	This is a wrapper around register_netdevice that takes the rtnl semaphore
 *	and expands the device name if you passed a format string to
 *	alloc_netdev.
 */
int register_netdev(struct net_device *dev)
{
	int err;

	rtnl_lock();

	/*
	 * If the name is a format string the caller wants us to do a
	 * name allocation.
	 */
	if (strchr(dev->name, '%')) {
		err = dev_alloc_name(dev, dev->name);
		if (err < 0)
			goto out;
	}

	err = register_netdevice(dev);
out:
	rtnl_unlock();
	return err;
}
EXPORT_SYMBOL(register_netdev);

/*
 * netdev_wait_allrefs - wait until all references are gone.
 *
 * This is called when unregistering network devices.
 *
 * Any protocol or device that holds a reference should register
 * for netdevice notification, and cleanup and put back the
 * reference if they receive an UNREGISTER event.
 * We can get stuck here if buggy protocols don't correctly
 * call dev_put.
 */
static void netdev_wait_allrefs(struct net_device *dev)
{
	unsigned long rebroadcast_time, warning_time;

	linkwatch_forget_dev(dev);

	rebroadcast_time = warning_time = jiffies;
	while (atomic_read(&dev->refcnt) != 0) {
		if (time_after(jiffies, rebroadcast_time + 1 * HZ)) {
			rtnl_lock();

			/* Rebroadcast unregister notification */
			call_netdevice_notifiers(NETDEV_UNREGISTER, dev);
			/* don't resend NETDEV_UNREGISTER_BATCH, _BATCH users
			 * should have already handle it the first time */

			if (test_bit(__LINK_STATE_LINKWATCH_PENDING,
				     &dev->state)) {
				/* We must not have linkwatch events
				 * pending on unregister. If this
				 * happens, we simply run the queue
				 * unscheduled, resulting in a noop
				 * for this device.
				 */
				linkwatch_run_queue();
			}

			__rtnl_unlock();

			rebroadcast_time = jiffies;
		}

		msleep(250);

		if (time_after(jiffies, warning_time + 10 * HZ)) {
			printk(KERN_EMERG "unregister_netdevice: "
			       "waiting for %s to become free. Usage "
			       "count = %d\n",
			       dev->name, atomic_read(&dev->refcnt));
			warning_time = jiffies;
		}
	}
}

/* The sequence is:
 *
 *	rtnl_lock();
 *	...
 *	register_netdevice(x1);
 *	register_netdevice(x2);
 *	...
 *	unregister_netdevice(y1);
 *	unregister_netdevice(y2);
 *      ...
 *	rtnl_unlock();
 *	free_netdev(y1);
 *	free_netdev(y2);
 *
 * We are invoked by rtnl_unlock().
 * This allows us to deal with problems:
 * 1) We can delete sysfs objects which invoke hotplug
 *    without deadlocking with linkwatch via keventd.
 * 2) Since we run with the RTNL semaphore not held, we can sleep
 *    safely in order to wait for the netdev refcnt to drop to zero.
 *
 * We must not return until all unregister events added during
 * the interval the lock was held have been completed.
 */
void netdev_run_todo(void)
{
	struct list_head list;

	/* Snapshot list, allow later requests */
	list_replace_init(&net_todo_list, &list);

	__rtnl_unlock();

	while (!list_empty(&list)) {
		struct net_device *dev
			= list_entry(list.next, struct net_device, todo_list);
		list_del(&dev->todo_list);

		if (unlikely(dev->reg_state != NETREG_UNREGISTERING)) {
			printk(KERN_ERR "network todo '%s' but state %d\n",
			       dev->name, dev->reg_state);
			dump_stack();
			continue;
		}

		dev->reg_state = NETREG_UNREGISTERED;

		on_each_cpu(flush_backlog, dev, 1);

		netdev_wait_allrefs(dev);

		/* paranoia */
		BUG_ON(atomic_read(&dev->refcnt));
		WARN_ON(dev->ip_ptr);
		WARN_ON(dev->ip6_ptr);
		WARN_ON(dev->dn_ptr);

		if (dev->destructor)
			dev->destructor(dev);

		/* Free network device */
		kobject_put(&dev->dev.kobj);
	}
}

/**
 *	dev_txq_stats_fold - fold tx_queues stats
 *	@dev: device to get statistics from
 *	@stats: struct net_device_stats to hold results
 */
void dev_txq_stats_fold(const struct net_device *dev,
			struct net_device_stats *stats)
{
	unsigned long tx_bytes = 0, tx_packets = 0, tx_dropped = 0;
	unsigned int i;
	struct netdev_queue *txq;

	for (i = 0; i < dev->num_tx_queues; i++) {
		txq = netdev_get_tx_queue(dev, i);
		tx_bytes   += txq->tx_bytes;
		tx_packets += txq->tx_packets;
		tx_dropped += txq->tx_dropped;
	}
	if (tx_bytes || tx_packets || tx_dropped) {
		stats->tx_bytes   = tx_bytes;
		stats->tx_packets = tx_packets;
		stats->tx_dropped = tx_dropped;
	}
}
EXPORT_SYMBOL(dev_txq_stats_fold);

/**
 *	dev_get_stats	- get network device statistics
 *	@dev: device to get statistics from
 *
 *	Get network statistics from device. The device driver may provide
 *	its own method by setting dev->netdev_ops->get_stats; otherwise
 *	the internal statistics structure is used.
 */
const struct net_device_stats *dev_get_stats(struct net_device *dev)
{
	const struct net_device_ops *ops = dev->netdev_ops;

	if (ops->ndo_get_stats)
		return ops->ndo_get_stats(dev);

	dev_txq_stats_fold(dev, &dev->stats);
	return &dev->stats;
}
EXPORT_SYMBOL(dev_get_stats);

static void netdev_init_one_queue(struct net_device *dev,
				  struct netdev_queue *queue,
				  void *_unused)
{
	queue->dev = dev;
}

static void netdev_init_queues(struct net_device *dev)
{
	netdev_init_one_queue(dev, &dev->rx_queue, NULL);
	netdev_for_each_tx_queue(dev, netdev_init_one_queue, NULL);
	spin_lock_init(&dev->tx_global_lock);
}

/**
 *	alloc_netdev_mq - allocate network device
 *	@sizeof_priv:	size of private data to allocate space for
 *	@name:		device name format string
 *	@setup:		callback to initialize device
 *	@queue_count:	the number of subqueues to allocate
 *
 *	Allocates a struct net_device with private data area for driver use
 *	and performs basic initialization.  Also allocates subquue structs
 *	for each queue on the device at the end of the netdevice.
 */
struct net_device *alloc_netdev_mq(int sizeof_priv, const char *name,
		void (*setup)(struct net_device *), unsigned int queue_count)
{
	struct netdev_queue *tx;
	struct net_device *dev;
	size_t alloc_size;
	struct net_device *p;

	BUG_ON(strlen(name) >= sizeof(dev->name));

	alloc_size = sizeof(struct net_device);
	if (sizeof_priv) {
		/* ensure 32-byte alignment of private area */
		alloc_size = ALIGN(alloc_size, NETDEV_ALIGN);
		alloc_size += sizeof_priv;
	}
	/* ensure 32-byte alignment of whole construct */
	alloc_size += NETDEV_ALIGN - 1;

	p = kzalloc(alloc_size, GFP_KERNEL);
	if (!p) {
		printk(KERN_ERR "alloc_netdev: Unable to allocate device.\n");
		return NULL;
	}

	tx = kcalloc(queue_count, sizeof(struct netdev_queue), GFP_KERNEL);
	if (!tx) {
		printk(KERN_ERR "alloc_netdev: Unable to allocate "
		       "tx qdiscs.\n");
		goto free_p;
	}

	dev = PTR_ALIGN(p, NETDEV_ALIGN);
	dev->padded = (char *)dev - (char *)p;

	if (dev_addr_init(dev))
		goto free_tx;

	dev_unicast_init(dev);

	dev_net_set(dev, &init_net);

	dev->_tx = tx;
	dev->num_tx_queues = queue_count;
	dev->real_num_tx_queues = queue_count;

	dev->gso_max_size = GSO_MAX_SIZE;

	netdev_init_queues(dev);

	INIT_LIST_HEAD(&dev->napi_list);
	INIT_LIST_HEAD(&dev->unreg_list);
	INIT_LIST_HEAD(&dev->link_watch_list);
	dev->priv_flags = IFF_XMIT_DST_RELEASE;
	setup(dev);
	strcpy(dev->name, name);
	return dev;

free_tx:
	kfree(tx);

free_p:
	kfree(p);
	return NULL;
}
EXPORT_SYMBOL(alloc_netdev_mq);

/**
 *	free_netdev - free network device
 *	@dev: device
 *
 *	This function does the last stage of destroying an allocated device
 * 	interface. The reference to the device object is released.
 *	If this is the last reference then it will be freed.
 */
void free_netdev(struct net_device *dev)
{
	struct napi_struct *p, *n;

	release_net(dev_net(dev));

	kfree(dev->_tx);

	/* Flush device addresses */
	dev_addr_flush(dev);

	list_for_each_entry_safe(p, n, &dev->napi_list, dev_list)
		netif_napi_del(p);

	/*  Compatibility with error handling in drivers */
	if (dev->reg_state == NETREG_UNINITIALIZED) {
		kfree((char *)dev - dev->padded);
		return;
	}

	BUG_ON(dev->reg_state != NETREG_UNREGISTERED);
	dev->reg_state = NETREG_RELEASED;

	/* will free via device release */
	put_device(&dev->dev);
}
EXPORT_SYMBOL(free_netdev);

/**
 *	synchronize_net -  Synchronize with packet receive processing
 *
 *	Wait for packets currently being received to be done.
 *	Does not block later packets from starting.
 */
void synchronize_net(void)
{
	might_sleep();
	synchronize_rcu();
}
EXPORT_SYMBOL(synchronize_net);

/**
 *	unregister_netdevice_queue - remove device from the kernel
 *	@dev: device
 *	@head: list
 *
 *	This function shuts down a device interface and removes it
 *	from the kernel tables.
 *	If head not NULL, device is queued to be unregistered later.
 *
 *	Callers must hold the rtnl semaphore.  You may want
 *	unregister_netdev() instead of this.
 */

void unregister_netdevice_queue(struct net_device *dev, struct list_head *head)
{
	ASSERT_RTNL();

	if (head) {
		list_move_tail(&dev->unreg_list, head);
	} else {
		rollback_registered(dev);
		/* Finish processing unregister after unlock */
		net_set_todo(dev);
	}
<<<<<<< HEAD
}
EXPORT_SYMBOL(unregister_netdevice_queue);

/**
 *	unregister_netdevice_many - unregister many devices
 *	@head: list of devices
 */
void unregister_netdevice_many(struct list_head *head)
{
	struct net_device *dev;

	if (!list_empty(head)) {
		rollback_registered_many(head);
		list_for_each_entry(dev, head, unreg_list)
			net_set_todo(dev);
	}
}
=======
}
EXPORT_SYMBOL(unregister_netdevice_queue);

/**
 *	unregister_netdevice_many - unregister many devices
 *	@head: list of devices
 */
void unregister_netdevice_many(struct list_head *head)
{
	struct net_device *dev;

	if (!list_empty(head)) {
		rollback_registered_many(head);
		list_for_each_entry(dev, head, unreg_list)
			net_set_todo(dev);
	}
}
>>>>>>> 2fbe74b9
EXPORT_SYMBOL(unregister_netdevice_many);

/**
 *	unregister_netdev - remove device from the kernel
 *	@dev: device
 *
 *	This function shuts down a device interface and removes it
 *	from the kernel tables.
 *
 *	This is just a wrapper for unregister_netdevice that takes
 *	the rtnl semaphore.  In general you want to use this and not
 *	unregister_netdevice.
 */
void unregister_netdev(struct net_device *dev)
{
	rtnl_lock();
	unregister_netdevice(dev);
	rtnl_unlock();
}
EXPORT_SYMBOL(unregister_netdev);

/**
 *	dev_change_net_namespace - move device to different nethost namespace
 *	@dev: device
 *	@net: network namespace
 *	@pat: If not NULL name pattern to try if the current device name
 *	      is already taken in the destination network namespace.
 *
 *	This function shuts down a device interface and moves it
 *	to a new network namespace. On success 0 is returned, on
 *	a failure a netagive errno code is returned.
 *
 *	Callers must hold the rtnl semaphore.
 */

int dev_change_net_namespace(struct net_device *dev, struct net *net, const char *pat)
{
	int err;

	ASSERT_RTNL();

	/* Don't allow namespace local devices to be moved. */
	err = -EINVAL;
	if (dev->features & NETIF_F_NETNS_LOCAL)
		goto out;

#ifdef CONFIG_SYSFS
	/* Don't allow real devices to be moved when sysfs
	 * is enabled.
	 */
	err = -EINVAL;
	if (dev->dev.parent)
		goto out;
#endif

	/* Ensure the device has been registrered */
	err = -EINVAL;
	if (dev->reg_state != NETREG_REGISTERED)
		goto out;

	/* Get out if there is nothing todo */
	err = 0;
	if (net_eq(dev_net(dev), net))
		goto out;

	/* Pick the destination device name, and ensure
	 * we can use it in the destination network namespace.
	 */
	err = -EEXIST;
	if (__dev_get_by_name(net, dev->name)) {
		/* We get here if we can't use the current device name */
		if (!pat)
			goto out;
		if (dev_get_valid_name(net, pat, dev->name, 1))
			goto out;
	}

	/*
	 * And now a mini version of register_netdevice unregister_netdevice.
	 */

	/* If device is running close it first. */
	dev_close(dev);

	/* And unlink it from device chain */
	err = -ENODEV;
	unlist_netdevice(dev);

	synchronize_net();

	/* Shutdown queueing discipline. */
	dev_shutdown(dev);

	/* Notify protocols, that we are about to destroy
	   this device. They should clean all the things.
	*/
	call_netdevice_notifiers(NETDEV_UNREGISTER, dev);
	call_netdevice_notifiers(NETDEV_UNREGISTER_BATCH, dev);

	/*
	 *	Flush the unicast and multicast chains
	 */
	dev_unicast_flush(dev);
	dev_addr_discard(dev);

	netdev_unregister_kobject(dev);

	/* Actually switch the network namespace */
	dev_net_set(dev, net);

	/* If there is an ifindex conflict assign a new one */
	if (__dev_get_by_index(net, dev->ifindex)) {
		int iflink = (dev->iflink == dev->ifindex);
		dev->ifindex = dev_new_index(net);
		if (iflink)
			dev->iflink = dev->ifindex;
	}

	/* Fixup kobjects */
	err = netdev_register_kobject(dev);
	WARN_ON(err);

	/* Add the device back in the hashes */
	list_netdevice(dev);

	/* Notify protocols, that a new device appeared. */
	call_netdevice_notifiers(NETDEV_REGISTER, dev);

	/*
	 *	Prevent userspace races by waiting until the network
	 *	device is fully setup before sending notifications.
	 */
	rtmsg_ifinfo(RTM_NEWLINK, dev, ~0U);

	synchronize_net();
	err = 0;
out:
	return err;
}
EXPORT_SYMBOL_GPL(dev_change_net_namespace);

static int dev_cpu_callback(struct notifier_block *nfb,
			    unsigned long action,
			    void *ocpu)
{
	struct sk_buff **list_skb;
	struct Qdisc **list_net;
	struct sk_buff *skb;
	unsigned int cpu, oldcpu = (unsigned long)ocpu;
	struct softnet_data *sd, *oldsd;

	if (action != CPU_DEAD && action != CPU_DEAD_FROZEN)
		return NOTIFY_OK;

	local_irq_disable();
	cpu = smp_processor_id();
	sd = &per_cpu(softnet_data, cpu);
	oldsd = &per_cpu(softnet_data, oldcpu);

	/* Find end of our completion_queue. */
	list_skb = &sd->completion_queue;
	while (*list_skb)
		list_skb = &(*list_skb)->next;
	/* Append completion queue from offline CPU. */
	*list_skb = oldsd->completion_queue;
	oldsd->completion_queue = NULL;

	/* Find end of our output_queue. */
	list_net = &sd->output_queue;
	while (*list_net)
		list_net = &(*list_net)->next_sched;
	/* Append output queue from offline CPU. */
	*list_net = oldsd->output_queue;
	oldsd->output_queue = NULL;

	raise_softirq_irqoff(NET_TX_SOFTIRQ);
	local_irq_enable();

	/* Process offline CPU's input_pkt_queue */
	while ((skb = __skb_dequeue(&oldsd->input_pkt_queue)))
		netif_rx(skb);

	return NOTIFY_OK;
}


/**
 *	netdev_increment_features - increment feature set by one
 *	@all: current feature set
 *	@one: new feature set
 *	@mask: mask feature set
 *
 *	Computes a new feature set after adding a device with feature set
 *	@one to the master device with current feature set @all.  Will not
 *	enable anything that is off in @mask. Returns the new feature set.
 */
unsigned long netdev_increment_features(unsigned long all, unsigned long one,
					unsigned long mask)
{
	/* If device needs checksumming, downgrade to it. */
	if (all & NETIF_F_NO_CSUM && !(one & NETIF_F_NO_CSUM))
		all ^= NETIF_F_NO_CSUM | (one & NETIF_F_ALL_CSUM);
	else if (mask & NETIF_F_ALL_CSUM) {
		/* If one device supports v4/v6 checksumming, set for all. */
		if (one & (NETIF_F_IP_CSUM | NETIF_F_IPV6_CSUM) &&
		    !(all & NETIF_F_GEN_CSUM)) {
			all &= ~NETIF_F_ALL_CSUM;
			all |= one & (NETIF_F_IP_CSUM | NETIF_F_IPV6_CSUM);
		}

		/* If one device supports hw checksumming, set for all. */
		if (one & NETIF_F_GEN_CSUM && !(all & NETIF_F_GEN_CSUM)) {
			all &= ~NETIF_F_ALL_CSUM;
			all |= NETIF_F_HW_CSUM;
		}
	}

	one |= NETIF_F_ALL_CSUM;

	one |= all & NETIF_F_ONE_FOR_ALL;
	all &= one | NETIF_F_LLTX | NETIF_F_GSO | NETIF_F_UFO;
	all |= one & mask & NETIF_F_ONE_FOR_ALL;

	return all;
}
EXPORT_SYMBOL(netdev_increment_features);

static struct hlist_head *netdev_create_hash(void)
{
	int i;
	struct hlist_head *hash;

	hash = kmalloc(sizeof(*hash) * NETDEV_HASHENTRIES, GFP_KERNEL);
	if (hash != NULL)
		for (i = 0; i < NETDEV_HASHENTRIES; i++)
			INIT_HLIST_HEAD(&hash[i]);

	return hash;
}

/* Initialize per network namespace state */
static int __net_init netdev_init(struct net *net)
{
	INIT_LIST_HEAD(&net->dev_base_head);

	net->dev_name_head = netdev_create_hash();
	if (net->dev_name_head == NULL)
		goto err_name;

	net->dev_index_head = netdev_create_hash();
	if (net->dev_index_head == NULL)
		goto err_idx;

	return 0;

err_idx:
	kfree(net->dev_name_head);
err_name:
	return -ENOMEM;
}

/**
 *	netdev_drivername - network driver for the device
 *	@dev: network device
 *	@buffer: buffer for resulting name
 *	@len: size of buffer
 *
 *	Determine network driver for device.
 */
char *netdev_drivername(const struct net_device *dev, char *buffer, int len)
{
	const struct device_driver *driver;
	const struct device *parent;

	if (len <= 0 || !buffer)
		return buffer;
	buffer[0] = 0;

	parent = dev->dev.parent;

	if (!parent)
		return buffer;

	driver = parent->driver;
	if (driver && driver->name)
		strlcpy(buffer, driver->name, len);
	return buffer;
}

static void __net_exit netdev_exit(struct net *net)
{
	kfree(net->dev_name_head);
	kfree(net->dev_index_head);
}

static struct pernet_operations __net_initdata netdev_net_ops = {
	.init = netdev_init,
	.exit = netdev_exit,
};

static void __net_exit default_device_exit(struct net *net)
{
	struct net_device *dev, *aux;
	/*
	 * Push all migratable network devices back to the
	 * initial network namespace
	 */
	rtnl_lock();
	for_each_netdev_safe(net, dev, aux) {
		int err;
		char fb_name[IFNAMSIZ];

		/* Ignore unmoveable devices (i.e. loopback) */
		if (dev->features & NETIF_F_NETNS_LOCAL)
			continue;

		/* Leave virtual devices for the generic cleanup */
		if (dev->rtnl_link_ops)
			continue;

		/* Push remaing network devices to init_net */
		snprintf(fb_name, IFNAMSIZ, "dev%d", dev->ifindex);
		err = dev_change_net_namespace(dev, &init_net, fb_name);
		if (err) {
			printk(KERN_EMERG "%s: failed to move %s to init_net: %d\n",
				__func__, dev->name, err);
			BUG();
		}
	}
	rtnl_unlock();
}

static void __net_exit default_device_exit_batch(struct list_head *net_list)
{
	/* At exit all network devices most be removed from a network
	 * namespace.  Do this in the reverse order of registeration.
	 * Do this across as many network namespaces as possible to
	 * improve batching efficiency.
	 */
	struct net_device *dev;
	struct net *net;
	LIST_HEAD(dev_kill_list);

	rtnl_lock();
	list_for_each_entry(net, net_list, exit_list) {
		for_each_netdev_reverse(net, dev) {
			if (dev->rtnl_link_ops)
				dev->rtnl_link_ops->dellink(dev, &dev_kill_list);
			else
				unregister_netdevice_queue(dev, &dev_kill_list);
		}
	}
	unregister_netdevice_many(&dev_kill_list);
	rtnl_unlock();
}

static struct pernet_operations __net_initdata default_device_ops = {
	.exit = default_device_exit,
	.exit_batch = default_device_exit_batch,
};

/*
 *	Initialize the DEV module. At boot time this walks the device list and
 *	unhooks any devices that fail to initialise (normally hardware not
 *	present) and leaves us with a valid list of present and active devices.
 *
 */

/*
 *       This is called single threaded during boot, so no need
 *       to take the rtnl semaphore.
 */
static int __init net_dev_init(void)
{
	int i, rc = -ENOMEM;

	BUG_ON(!dev_boot_phase);

	if (dev_proc_init())
		goto out;

	if (netdev_kobject_init())
		goto out;

	INIT_LIST_HEAD(&ptype_all);
	for (i = 0; i < PTYPE_HASH_SIZE; i++)
		INIT_LIST_HEAD(&ptype_base[i]);

	if (register_pernet_subsys(&netdev_net_ops))
		goto out;

	/*
	 *	Initialise the packet receive queues.
	 */

	for_each_possible_cpu(i) {
		struct softnet_data *queue;

		queue = &per_cpu(softnet_data, i);
		skb_queue_head_init(&queue->input_pkt_queue);
		queue->completion_queue = NULL;
		INIT_LIST_HEAD(&queue->poll_list);

		queue->backlog.poll = process_backlog;
		queue->backlog.weight = weight_p;
		queue->backlog.gro_list = NULL;
		queue->backlog.gro_count = 0;
	}

	dev_boot_phase = 0;

	/* The loopback device is special if any other network devices
	 * is present in a network namespace the loopback device must
	 * be present. Since we now dynamically allocate and free the
	 * loopback device ensure this invariant is maintained by
	 * keeping the loopback device as the first device on the
	 * list of network devices.  Ensuring the loopback devices
	 * is the first device that appears and the last network device
	 * that disappears.
	 */
	if (register_pernet_device(&loopback_net_ops))
		goto out;

	if (register_pernet_device(&default_device_ops))
		goto out;

	open_softirq(NET_TX_SOFTIRQ, net_tx_action);
	open_softirq(NET_RX_SOFTIRQ, net_rx_action);

	hotcpu_notifier(dev_cpu_callback, 0);
	dst_init();
	dev_mcast_init();
	rc = 0;
out:
	return rc;
}

subsys_initcall(net_dev_init);

static int __init initialize_hashrnd(void)
{
	get_random_bytes(&skb_tx_hashrnd, sizeof(skb_tx_hashrnd));
	return 0;
}

late_initcall_sync(initialize_hashrnd);
<|MERGE_RESOLUTION|>--- conflicted
+++ resolved
@@ -1922,7 +1922,6 @@
 		queue_index = sk_tx_queue_get(sk);
 	} else {
 		const struct net_device_ops *ops = dev->netdev_ops;
-<<<<<<< HEAD
 
 		if (ops->ndo_select_queue) {
 			queue_index = ops->ndo_select_queue(dev, skb);
@@ -1932,17 +1931,6 @@
 			if (dev->real_num_tx_queues > 1)
 				queue_index = skb_tx_hash(dev, skb);
 
-=======
-
-		if (ops->ndo_select_queue) {
-			queue_index = ops->ndo_select_queue(dev, skb);
-			queue_index = dev_cap_txqueue(dev, queue_index);
-		} else {
-			queue_index = 0;
-			if (dev->real_num_tx_queues > 1)
-				queue_index = skb_tx_hash(dev, skb);
-
->>>>>>> 2fbe74b9
 			if (sk && sk->sk_dst_cache)
 				sk_tx_queue_set(sk, queue_index);
 		}
@@ -4783,37 +4771,23 @@
 
 static void rollback_registered_many(struct list_head *head)
 {
-<<<<<<< HEAD
-	struct net_device *dev;
-=======
 	struct net_device *dev, *tmp;
->>>>>>> 2fbe74b9
 
 	BUG_ON(dev_boot_phase);
 	ASSERT_RTNL();
 
-<<<<<<< HEAD
-	list_for_each_entry(dev, head, unreg_list) {
-		/* Some devices call without registering
-		 * for initialization unwind.
-=======
 	list_for_each_entry_safe(dev, tmp, head, unreg_list) {
 		/* Some devices call without registering
 		 * for initialization unwind. Remove those
 		 * devices and proceed with the remaining.
->>>>>>> 2fbe74b9
 		 */
 		if (dev->reg_state == NETREG_UNINITIALIZED) {
 			pr_debug("unregister_netdevice: device %s/%p never "
 				 "was registered\n", dev->name, dev);
 
 			WARN_ON(1);
-<<<<<<< HEAD
-			return;
-=======
 			list_del(&dev->unreg_list);
 			continue;
->>>>>>> 2fbe74b9
 		}
 
 		BUG_ON(dev->reg_state != NETREG_REGISTERED);
@@ -5483,7 +5457,6 @@
 		/* Finish processing unregister after unlock */
 		net_set_todo(dev);
 	}
-<<<<<<< HEAD
 }
 EXPORT_SYMBOL(unregister_netdevice_queue);
 
@@ -5501,25 +5474,6 @@
 			net_set_todo(dev);
 	}
 }
-=======
-}
-EXPORT_SYMBOL(unregister_netdevice_queue);
-
-/**
- *	unregister_netdevice_many - unregister many devices
- *	@head: list of devices
- */
-void unregister_netdevice_many(struct list_head *head)
-{
-	struct net_device *dev;
-
-	if (!list_empty(head)) {
-		rollback_registered_many(head);
-		list_for_each_entry(dev, head, unreg_list)
-			net_set_todo(dev);
-	}
-}
->>>>>>> 2fbe74b9
 EXPORT_SYMBOL(unregister_netdevice_many);
 
 /**
