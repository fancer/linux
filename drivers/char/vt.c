/*
 *  linux/drivers/char/vt.c
 *
 *  Copyright (C) 1991, 1992  Linus Torvalds
 */

/*
 * Hopefully this will be a rather complete VT102 implementation.
 *
 * Beeping thanks to John T Kohl.
 *
 * Virtual Consoles, Screen Blanking, Screen Dumping, Color, Graphics
 *   Chars, and VT100 enhancements by Peter MacDonald.
 *
 * Copy and paste function by Andrew Haylett,
 *   some enhancements by Alessandro Rubini.
 *
 * Code to check for different video-cards mostly by Galen Hunt,
 * <g-hunt@ee.utah.edu>
 *
 * Rudimentary ISO 10646/Unicode/UTF-8 character set support by
 * Markus Kuhn, <mskuhn@immd4.informatik.uni-erlangen.de>.
 *
 * Dynamic allocation of consoles, aeb@cwi.nl, May 1994
 * Resizing of consoles, aeb, 940926
 *
 * Code for xterm like mouse click reporting by Peter Orbaek 20-Jul-94
 * <poe@daimi.aau.dk>
 *
 * User-defined bell sound, new setterm control sequences and printk
 * redirection by Martin Mares <mj@k332.feld.cvut.cz> 19-Nov-95
 *
 * APM screenblank bug fixed Takashi Manabe <manabe@roy.dsl.tutics.tut.jp>
 *
 * Merge with the abstract console driver by Geert Uytterhoeven
 * <geert@linux-m68k.org>, Jan 1997.
 *
 *   Original m68k console driver modifications by
 *
 *     - Arno Griffioen <arno@usn.nl>
 *     - David Carter <carter@cs.bris.ac.uk>
 * 
 *   The abstract console driver provides a generic interface for a text
 *   console. It supports VGA text mode, frame buffer based graphical consoles
 *   and special graphics processors that are only accessible through some
 *   registers (e.g. a TMS340x0 GSP).
 *
 *   The interface to the hardware is specified using a special structure
 *   (struct consw) which contains function pointers to console operations
 *   (see <linux/console.h> for more information).
 *
 * Support for changeable cursor shape
 * by Pavel Machek <pavel@atrey.karlin.mff.cuni.cz>, August 1997
 *
 * Ported to i386 and con_scrolldelta fixed
 * by Emmanuel Marty <core@ggi-project.org>, April 1998
 *
 * Resurrected character buffers in videoram plus lots of other trickery
 * by Martin Mares <mj@atrey.karlin.mff.cuni.cz>, July 1998
 *
 * Removed old-style timers, introduced console_timer, made timer
 * deletion SMP-safe.  17Jun00, Andrew Morton
 *
 * Removed console_lock, enabled interrupts across all console operations
 * 13 March 2001, Andrew Morton
 *
 * Fixed UTF-8 mode so alternate charset modes always work according
 * to control sequences interpreted in do_con_trol function
 * preserving backward VT100 semigraphics compatibility,
 * malformed UTF sequences represented as sequences of replacement glyphs,
 * original codes or '?' as a last resort if replacement glyph is undefined
 * by Adam Tla/lka <atlka@pg.gda.pl>, Aug 2006
 */

#include <linux/module.h>
#include <linux/types.h>
#include <linux/sched.h>
#include <linux/tty.h>
#include <linux/tty_flip.h>
#include <linux/kernel.h>
#include <linux/string.h>
#include <linux/errno.h>
#include <linux/kd.h>
#include <linux/slab.h>
#include <linux/major.h>
#include <linux/mm.h>
#include <linux/console.h>
#include <linux/init.h>
#include <linux/mutex.h>
#include <linux/vt_kern.h>
#include <linux/selection.h>
#include <linux/smp_lock.h>
#include <linux/tiocl.h>
#include <linux/kbd_kern.h>
#include <linux/consolemap.h>
#include <linux/timer.h>
#include <linux/interrupt.h>
#include <linux/workqueue.h>
#include <linux/pm.h>
#include <linux/font.h>
#include <linux/bitops.h>
#include <linux/notifier.h>
#include <linux/device.h>
#include <linux/io.h>
#include <asm/system.h>
#include <linux/uaccess.h>
#include <linux/kdb.h>
#include <linux/ctype.h>

#define MAX_NR_CON_DRIVER 16

#define CON_DRIVER_FLAG_MODULE 1
#define CON_DRIVER_FLAG_INIT   2
#define CON_DRIVER_FLAG_ATTR   4

struct con_driver {
	const struct consw *con;
	const char *desc;
	struct device *dev;
	int node;
	int first;
	int last;
	int flag;
};

static struct con_driver registered_con_driver[MAX_NR_CON_DRIVER];
const struct consw *conswitchp;

/* A bitmap for codes <32. A bit of 1 indicates that the code
 * corresponding to that bit number invokes some special action
 * (such as cursor movement) and should not be displayed as a
 * glyph unless the disp_ctrl mode is explicitly enabled.
 */
#define CTRL_ACTION 0x0d00ff81
#define CTRL_ALWAYS 0x0800f501	/* Cannot be overridden by disp_ctrl */

/*
 * Here is the default bell parameters: 750HZ, 1/8th of a second
 */
#define DEFAULT_BELL_PITCH	750
#define DEFAULT_BELL_DURATION	(HZ/8)

struct vc vc_cons [MAX_NR_CONSOLES];

#ifndef VT_SINGLE_DRIVER
static const struct consw *con_driver_map[MAX_NR_CONSOLES];
#endif

static int con_open(struct tty_struct *, struct file *);
static void vc_init(struct vc_data *vc, unsigned int rows,
		    unsigned int cols, int do_clear);
static void gotoxy(struct vc_data *vc, int new_x, int new_y);
static void save_cur(struct vc_data *vc);
static void reset_terminal(struct vc_data *vc, int do_clear);
static void con_flush_chars(struct tty_struct *tty);
static int set_vesa_blanking(char __user *p);
static void set_cursor(struct vc_data *vc);
static void hide_cursor(struct vc_data *vc);
static void console_callback(struct work_struct *ignored);
static void blank_screen_t(unsigned long dummy);
static void set_palette(struct vc_data *vc);

static int printable;		/* Is console ready for printing? */
int default_utf8 = true;
module_param(default_utf8, int, S_IRUGO | S_IWUSR);
int global_cursor_default = -1;
module_param(global_cursor_default, int, S_IRUGO | S_IWUSR);

static int cur_default = CUR_DEFAULT;
module_param(cur_default, int, S_IRUGO | S_IWUSR);

/*
 * ignore_poke: don't unblank the screen when things are typed.  This is
 * mainly for the privacy of braille terminal users.
 */
static int ignore_poke;

int do_poke_blanked_console;
int console_blanked;

static int vesa_blank_mode; /* 0:none 1:suspendV 2:suspendH 3:powerdown */
static int vesa_off_interval;
static int blankinterval = 10*60;
core_param(consoleblank, blankinterval, int, 0444);

static DECLARE_WORK(console_work, console_callback);

/*
 * fg_console is the current virtual console,
 * last_console is the last used one,
 * want_console is the console we want to switch to,
 * saved_* variants are for save/restore around kernel debugger enter/leave
 */
int fg_console;
int last_console;
int want_console = -1;
<<<<<<< HEAD
int saved_fg_console;
int saved_last_console;
int saved_want_console;
int saved_vc_mode;
=======
static int saved_fg_console;
static int saved_last_console;
static int saved_want_console;
static int saved_vc_mode;
static int saved_console_blanked;
>>>>>>> 053d8f66

/*
 * For each existing display, we have a pointer to console currently visible
 * on that display, allowing consoles other than fg_console to be refreshed
 * appropriately. Unless the low-level driver supplies its own display_fg
 * variable, we use this one for the "master display".
 */
static struct vc_data *master_display_fg;

/*
 * Unfortunately, we need to delay tty echo when we're currently writing to the
 * console since the code is (and always was) not re-entrant, so we schedule
 * all flip requests to process context with schedule-task() and run it from
 * console_callback().
 */

/*
 * For the same reason, we defer scrollback to the console callback.
 */
static int scrollback_delta;

/*
 * Hook so that the power management routines can (un)blank
 * the console on our behalf.
 */
int (*console_blank_hook)(int);

static DEFINE_TIMER(console_timer, blank_screen_t, 0, 0);
static int blank_state;
static int blank_timer_expired;
enum {
	blank_off = 0,
	blank_normal_wait,
	blank_vesa_wait,
};

/*
 * Notifier list for console events.
 */
static ATOMIC_NOTIFIER_HEAD(vt_notifier_list);

int register_vt_notifier(struct notifier_block *nb)
{
	return atomic_notifier_chain_register(&vt_notifier_list, nb);
}
EXPORT_SYMBOL_GPL(register_vt_notifier);

int unregister_vt_notifier(struct notifier_block *nb)
{
	return atomic_notifier_chain_unregister(&vt_notifier_list, nb);
}
EXPORT_SYMBOL_GPL(unregister_vt_notifier);

static void notify_write(struct vc_data *vc, unsigned int unicode)
{
	struct vt_notifier_param param = { .vc = vc, unicode = unicode };
	atomic_notifier_call_chain(&vt_notifier_list, VT_WRITE, &param);
}

static void notify_update(struct vc_data *vc)
{
	struct vt_notifier_param param = { .vc = vc };
	atomic_notifier_call_chain(&vt_notifier_list, VT_UPDATE, &param);
}
/*
 *	Low-Level Functions
 */

#define IS_FG(vc)	((vc)->vc_num == fg_console)

#ifdef VT_BUF_VRAM_ONLY
#define DO_UPDATE(vc)	0
#else
#define DO_UPDATE(vc)	(CON_IS_VISIBLE(vc) && !console_blanked)
#endif

static inline unsigned short *screenpos(struct vc_data *vc, int offset, int viewed)
{
	unsigned short *p;
	
	if (!viewed)
		p = (unsigned short *)(vc->vc_origin + offset);
	else if (!vc->vc_sw->con_screen_pos)
		p = (unsigned short *)(vc->vc_visible_origin + offset);
	else
		p = vc->vc_sw->con_screen_pos(vc, offset);
	return p;
}

/* Called  from the keyboard irq path.. */
static inline void scrolldelta(int lines)
{
	/* FIXME */
	/* scrolldelta needs some kind of consistency lock, but the BKL was
	   and still is not protecting versus the scheduled back end */
	scrollback_delta += lines;
	schedule_console_callback();
}

void schedule_console_callback(void)
{
	schedule_work(&console_work);
}

static void scrup(struct vc_data *vc, unsigned int t, unsigned int b, int nr)
{
	unsigned short *d, *s;

	if (t+nr >= b)
		nr = b - t - 1;
	if (b > vc->vc_rows || t >= b || nr < 1)
		return;
	if (CON_IS_VISIBLE(vc) && vc->vc_sw->con_scroll(vc, t, b, SM_UP, nr))
		return;
	d = (unsigned short *)(vc->vc_origin + vc->vc_size_row * t);
	s = (unsigned short *)(vc->vc_origin + vc->vc_size_row * (t + nr));
	scr_memmovew(d, s, (b - t - nr) * vc->vc_size_row);
	scr_memsetw(d + (b - t - nr) * vc->vc_cols, vc->vc_video_erase_char,
		    vc->vc_size_row * nr);
}

static void scrdown(struct vc_data *vc, unsigned int t, unsigned int b, int nr)
{
	unsigned short *s;
	unsigned int step;

	if (t+nr >= b)
		nr = b - t - 1;
	if (b > vc->vc_rows || t >= b || nr < 1)
		return;
	if (CON_IS_VISIBLE(vc) && vc->vc_sw->con_scroll(vc, t, b, SM_DOWN, nr))
		return;
	s = (unsigned short *)(vc->vc_origin + vc->vc_size_row * t);
	step = vc->vc_cols * nr;
	scr_memmovew(s + step, s, (b - t - nr) * vc->vc_size_row);
	scr_memsetw(s, vc->vc_video_erase_char, 2 * step);
}

static void do_update_region(struct vc_data *vc, unsigned long start, int count)
{
#ifndef VT_BUF_VRAM_ONLY
	unsigned int xx, yy, offset;
	u16 *p;

	p = (u16 *) start;
	if (!vc->vc_sw->con_getxy) {
		offset = (start - vc->vc_origin) / 2;
		xx = offset % vc->vc_cols;
		yy = offset / vc->vc_cols;
	} else {
		int nxx, nyy;
		start = vc->vc_sw->con_getxy(vc, start, &nxx, &nyy);
		xx = nxx; yy = nyy;
	}
	for(;;) {
		u16 attrib = scr_readw(p) & 0xff00;
		int startx = xx;
		u16 *q = p;
		while (xx < vc->vc_cols && count) {
			if (attrib != (scr_readw(p) & 0xff00)) {
				if (p > q)
					vc->vc_sw->con_putcs(vc, q, p-q, yy, startx);
				startx = xx;
				q = p;
				attrib = scr_readw(p) & 0xff00;
			}
			p++;
			xx++;
			count--;
		}
		if (p > q)
			vc->vc_sw->con_putcs(vc, q, p-q, yy, startx);
		if (!count)
			break;
		xx = 0;
		yy++;
		if (vc->vc_sw->con_getxy) {
			p = (u16 *)start;
			start = vc->vc_sw->con_getxy(vc, start, NULL, NULL);
		}
	}
#endif
}

void update_region(struct vc_data *vc, unsigned long start, int count)
{
	WARN_CONSOLE_UNLOCKED();

	if (DO_UPDATE(vc)) {
		hide_cursor(vc);
		do_update_region(vc, start, count);
		set_cursor(vc);
	}
}

/* Structure of attributes is hardware-dependent */

static u8 build_attr(struct vc_data *vc, u8 _color, u8 _intensity, u8 _blink,
    u8 _underline, u8 _reverse, u8 _italic)
{
	if (vc->vc_sw->con_build_attr)
		return vc->vc_sw->con_build_attr(vc, _color, _intensity,
		       _blink, _underline, _reverse, _italic);

#ifndef VT_BUF_VRAM_ONLY
/*
 * ++roman: I completely changed the attribute format for monochrome
 * mode (!can_do_color). The formerly used MDA (monochrome display
 * adapter) format didn't allow the combination of certain effects.
 * Now the attribute is just a bit vector:
 *  Bit 0..1: intensity (0..2)
 *  Bit 2   : underline
 *  Bit 3   : reverse
 *  Bit 7   : blink
 */
	{
	u8 a = _color;
	if (!vc->vc_can_do_color)
		return _intensity |
		       (_italic ? 2 : 0) |
		       (_underline ? 4 : 0) |
		       (_reverse ? 8 : 0) |
		       (_blink ? 0x80 : 0);
	if (_italic)
		a = (a & 0xF0) | vc->vc_itcolor;
	else if (_underline)
		a = (a & 0xf0) | vc->vc_ulcolor;
	else if (_intensity == 0)
		a = (a & 0xf0) | vc->vc_ulcolor;
	if (_reverse)
		a = ((a) & 0x88) | ((((a) >> 4) | ((a) << 4)) & 0x77);
	if (_blink)
		a ^= 0x80;
	if (_intensity == 2)
		a ^= 0x08;
	if (vc->vc_hi_font_mask == 0x100)
		a <<= 1;
	return a;
	}
#else
	return 0;
#endif
}

static void update_attr(struct vc_data *vc)
{
	vc->vc_attr = build_attr(vc, vc->vc_color, vc->vc_intensity,
	              vc->vc_blink, vc->vc_underline,
	              vc->vc_reverse ^ vc->vc_decscnm, vc->vc_italic);
	vc->vc_video_erase_char = (build_attr(vc, vc->vc_color, 1, vc->vc_blink, 0, vc->vc_decscnm, 0) << 8) | ' ';
}

/* Note: inverting the screen twice should revert to the original state */
void invert_screen(struct vc_data *vc, int offset, int count, int viewed)
{
	unsigned short *p;

	WARN_CONSOLE_UNLOCKED();

	count /= 2;
	p = screenpos(vc, offset, viewed);
	if (vc->vc_sw->con_invert_region)
		vc->vc_sw->con_invert_region(vc, p, count);
#ifndef VT_BUF_VRAM_ONLY
	else {
		u16 *q = p;
		int cnt = count;
		u16 a;

		if (!vc->vc_can_do_color) {
			while (cnt--) {
			    a = scr_readw(q);
			    a ^= 0x0800;
			    scr_writew(a, q);
			    q++;
			}
		} else if (vc->vc_hi_font_mask == 0x100) {
			while (cnt--) {
				a = scr_readw(q);
				a = ((a) & 0x11ff) | (((a) & 0xe000) >> 4) | (((a) & 0x0e00) << 4);
				scr_writew(a, q);
				q++;
			}
		} else {
			while (cnt--) {
				a = scr_readw(q);
				a = ((a) & 0x88ff) | (((a) & 0x7000) >> 4) | (((a) & 0x0700) << 4);
				scr_writew(a, q);
				q++;
			}
		}
	}
#endif
	if (DO_UPDATE(vc))
		do_update_region(vc, (unsigned long) p, count);
}

/* used by selection: complement pointer position */
void complement_pos(struct vc_data *vc, int offset)
{
	static int old_offset = -1;
	static unsigned short old;
	static unsigned short oldx, oldy;

	WARN_CONSOLE_UNLOCKED();

	if (old_offset != -1 && old_offset >= 0 &&
	    old_offset < vc->vc_screenbuf_size) {
		scr_writew(old, screenpos(vc, old_offset, 1));
		if (DO_UPDATE(vc))
			vc->vc_sw->con_putc(vc, old, oldy, oldx);
	}

	old_offset = offset;

	if (offset != -1 && offset >= 0 &&
	    offset < vc->vc_screenbuf_size) {
		unsigned short new;
		unsigned short *p;
		p = screenpos(vc, offset, 1);
		old = scr_readw(p);
		new = old ^ vc->vc_complement_mask;
		scr_writew(new, p);
		if (DO_UPDATE(vc)) {
			oldx = (offset >> 1) % vc->vc_cols;
			oldy = (offset >> 1) / vc->vc_cols;
			vc->vc_sw->con_putc(vc, new, oldy, oldx);
		}
	}

}

static void insert_char(struct vc_data *vc, unsigned int nr)
{
	unsigned short *p, *q = (unsigned short *)vc->vc_pos;

	p = q + vc->vc_cols - nr - vc->vc_x;
	while (--p >= q)
		scr_writew(scr_readw(p), p + nr);
	scr_memsetw(q, vc->vc_video_erase_char, nr * 2);
	vc->vc_need_wrap = 0;
	if (DO_UPDATE(vc)) {
		unsigned short oldattr = vc->vc_attr;
		vc->vc_sw->con_bmove(vc, vc->vc_y, vc->vc_x, vc->vc_y, vc->vc_x + nr, 1,
				     vc->vc_cols - vc->vc_x - nr);
		vc->vc_attr = vc->vc_video_erase_char >> 8;
		while (nr--)
			vc->vc_sw->con_putc(vc, vc->vc_video_erase_char, vc->vc_y, vc->vc_x + nr);
		vc->vc_attr = oldattr;
	}
}

static void delete_char(struct vc_data *vc, unsigned int nr)
{
	unsigned int i = vc->vc_x;
	unsigned short *p = (unsigned short *)vc->vc_pos;

	while (++i <= vc->vc_cols - nr) {
		scr_writew(scr_readw(p+nr), p);
		p++;
	}
	scr_memsetw(p, vc->vc_video_erase_char, nr * 2);
	vc->vc_need_wrap = 0;
	if (DO_UPDATE(vc)) {
		unsigned short oldattr = vc->vc_attr;
		vc->vc_sw->con_bmove(vc, vc->vc_y, vc->vc_x + nr, vc->vc_y, vc->vc_x, 1,
				     vc->vc_cols - vc->vc_x - nr);
		vc->vc_attr = vc->vc_video_erase_char >> 8;
		while (nr--)
			vc->vc_sw->con_putc(vc, vc->vc_video_erase_char, vc->vc_y,
				     vc->vc_cols - 1 - nr);
		vc->vc_attr = oldattr;
	}
}

static int softcursor_original;

static void add_softcursor(struct vc_data *vc)
{
	int i = scr_readw((u16 *) vc->vc_pos);
	u32 type = vc->vc_cursor_type;

	if (! (type & 0x10)) return;
	if (softcursor_original != -1) return;
	softcursor_original = i;
	i |= ((type >> 8) & 0xff00 );
	i ^= ((type) & 0xff00 );
	if ((type & 0x20) && ((softcursor_original & 0x7000) == (i & 0x7000))) i ^= 0x7000;
	if ((type & 0x40) && ((i & 0x700) == ((i & 0x7000) >> 4))) i ^= 0x0700;
	scr_writew(i, (u16 *) vc->vc_pos);
	if (DO_UPDATE(vc))
		vc->vc_sw->con_putc(vc, i, vc->vc_y, vc->vc_x);
}

static void hide_softcursor(struct vc_data *vc)
{
	if (softcursor_original != -1) {
		scr_writew(softcursor_original, (u16 *)vc->vc_pos);
		if (DO_UPDATE(vc))
			vc->vc_sw->con_putc(vc, softcursor_original,
					vc->vc_y, vc->vc_x);
		softcursor_original = -1;
	}
}

static void hide_cursor(struct vc_data *vc)
{
	if (vc == sel_cons)
		clear_selection();
	vc->vc_sw->con_cursor(vc, CM_ERASE);
	hide_softcursor(vc);
}

static void set_cursor(struct vc_data *vc)
{
	if (!IS_FG(vc) || console_blanked ||
	    vc->vc_mode == KD_GRAPHICS)
		return;
	if (vc->vc_deccm) {
		if (vc == sel_cons)
			clear_selection();
		add_softcursor(vc);
		if ((vc->vc_cursor_type & 0x0f) != 1)
			vc->vc_sw->con_cursor(vc, CM_DRAW);
	} else
		hide_cursor(vc);
}

static void set_origin(struct vc_data *vc)
{
	WARN_CONSOLE_UNLOCKED();

	if (!CON_IS_VISIBLE(vc) ||
	    !vc->vc_sw->con_set_origin ||
	    !vc->vc_sw->con_set_origin(vc))
		vc->vc_origin = (unsigned long)vc->vc_screenbuf;
	vc->vc_visible_origin = vc->vc_origin;
	vc->vc_scr_end = vc->vc_origin + vc->vc_screenbuf_size;
	vc->vc_pos = vc->vc_origin + vc->vc_size_row * vc->vc_y + 2 * vc->vc_x;
}

static inline void save_screen(struct vc_data *vc)
{
	WARN_CONSOLE_UNLOCKED();

	if (vc->vc_sw->con_save_screen)
		vc->vc_sw->con_save_screen(vc);
}

/*
 *	Redrawing of screen
 */

static void clear_buffer_attributes(struct vc_data *vc)
{
	unsigned short *p = (unsigned short *)vc->vc_origin;
	int count = vc->vc_screenbuf_size / 2;
	int mask = vc->vc_hi_font_mask | 0xff;

	for (; count > 0; count--, p++) {
		scr_writew((scr_readw(p)&mask) | (vc->vc_video_erase_char & ~mask), p);
	}
}

void redraw_screen(struct vc_data *vc, int is_switch)
{
	int redraw = 0;

	WARN_CONSOLE_UNLOCKED();

	if (!vc) {
		/* strange ... */
		/* printk("redraw_screen: tty %d not allocated ??\n", new_console+1); */
		return;
	}

	if (is_switch) {
		struct vc_data *old_vc = vc_cons[fg_console].d;
		if (old_vc == vc)
			return;
		if (!CON_IS_VISIBLE(vc))
			redraw = 1;
		*vc->vc_display_fg = vc;
		fg_console = vc->vc_num;
		hide_cursor(old_vc);
		if (!CON_IS_VISIBLE(old_vc)) {
			save_screen(old_vc);
			set_origin(old_vc);
		}
	} else {
		hide_cursor(vc);
		redraw = 1;
	}

	if (redraw) {
		int update;
		int old_was_color = vc->vc_can_do_color;

		set_origin(vc);
		update = vc->vc_sw->con_switch(vc);
		set_palette(vc);
		/*
		 * If console changed from mono<->color, the best we can do
		 * is to clear the buffer attributes. As it currently stands,
		 * rebuilding new attributes from the old buffer is not doable
		 * without overly complex code.
		 */
		if (old_was_color != vc->vc_can_do_color) {
			update_attr(vc);
			clear_buffer_attributes(vc);
		}

		/* Forcibly update if we're panicing */
		if ((update && vc->vc_mode != KD_GRAPHICS) ||
		    vt_force_oops_output(vc))
			do_update_region(vc, vc->vc_origin, vc->vc_screenbuf_size / 2);
	}
	set_cursor(vc);
	if (is_switch) {
		set_leds();
		compute_shiftstate();
		notify_update(vc);
	}
}

/*
 *	Allocation, freeing and resizing of VTs.
 */

int vc_cons_allocated(unsigned int i)
{
	return (i < MAX_NR_CONSOLES && vc_cons[i].d);
}

static void visual_init(struct vc_data *vc, int num, int init)
{
	/* ++Geert: vc->vc_sw->con_init determines console size */
	if (vc->vc_sw)
		module_put(vc->vc_sw->owner);
	vc->vc_sw = conswitchp;
#ifndef VT_SINGLE_DRIVER
	if (con_driver_map[num])
		vc->vc_sw = con_driver_map[num];
#endif
	__module_get(vc->vc_sw->owner);
	vc->vc_num = num;
	vc->vc_display_fg = &master_display_fg;
	vc->vc_uni_pagedir_loc = &vc->vc_uni_pagedir;
	vc->vc_uni_pagedir = 0;
	vc->vc_hi_font_mask = 0;
	vc->vc_complement_mask = 0;
	vc->vc_can_do_color = 0;
	vc->vc_panic_force_write = false;
	vc->vc_sw->con_init(vc, init);
	if (!vc->vc_complement_mask)
		vc->vc_complement_mask = vc->vc_can_do_color ? 0x7700 : 0x0800;
	vc->vc_s_complement_mask = vc->vc_complement_mask;
	vc->vc_size_row = vc->vc_cols << 1;
	vc->vc_screenbuf_size = vc->vc_rows * vc->vc_size_row;
}

int vc_allocate(unsigned int currcons)	/* return 0 on success */
{
	WARN_CONSOLE_UNLOCKED();

	if (currcons >= MAX_NR_CONSOLES)
		return -ENXIO;
	if (!vc_cons[currcons].d) {
	    struct vc_data *vc;
	    struct vt_notifier_param param;

	    /* prevent users from taking too much memory */
	    if (currcons >= MAX_NR_USER_CONSOLES && !capable(CAP_SYS_RESOURCE))
	      return -EPERM;

	    /* due to the granularity of kmalloc, we waste some memory here */
	    /* the alloc is done in two steps, to optimize the common situation
	       of a 25x80 console (structsize=216, screenbuf_size=4000) */
	    /* although the numbers above are not valid since long ago, the
	       point is still up-to-date and the comment still has its value
	       even if only as a historical artifact.  --mj, July 1998 */
	    param.vc = vc = kzalloc(sizeof(struct vc_data), GFP_KERNEL);
	    if (!vc)
		return -ENOMEM;
	    vc_cons[currcons].d = vc;
	    tty_port_init(&vc->port);
	    INIT_WORK(&vc_cons[currcons].SAK_work, vc_SAK);
	    visual_init(vc, currcons, 1);
	    if (!*vc->vc_uni_pagedir_loc)
		con_set_default_unimap(vc);
	    vc->vc_screenbuf = kmalloc(vc->vc_screenbuf_size, GFP_KERNEL);
	    if (!vc->vc_screenbuf) {
		kfree(vc);
		vc_cons[currcons].d = NULL;
		return -ENOMEM;
	    }

	    /* If no drivers have overridden us and the user didn't pass a
	       boot option, default to displaying the cursor */
	    if (global_cursor_default == -1)
		    global_cursor_default = 1;

	    vc_init(vc, vc->vc_rows, vc->vc_cols, 1);
	    vcs_make_sysfs(currcons);
	    atomic_notifier_call_chain(&vt_notifier_list, VT_ALLOCATE, &param);
	}
	return 0;
}

static inline int resize_screen(struct vc_data *vc, int width, int height,
				int user)
{
	/* Resizes the resolution of the display adapater */
	int err = 0;

	if (vc->vc_mode != KD_GRAPHICS && vc->vc_sw->con_resize)
		err = vc->vc_sw->con_resize(vc, width, height, user);

	return err;
}

/*
 * Change # of rows and columns (0 means unchanged/the size of fg_console)
 * [this is to be used together with some user program
 * like resize that changes the hardware videomode]
 */
#define VC_RESIZE_MAXCOL (32767)
#define VC_RESIZE_MAXROW (32767)

/**
 *	vc_do_resize	-	resizing method for the tty
 *	@tty: tty being resized
 *	@real_tty: real tty (different to tty if a pty/tty pair)
 *	@vc: virtual console private data
 *	@cols: columns
 *	@lines: lines
 *
 *	Resize a virtual console, clipping according to the actual constraints.
 *	If the caller passes a tty structure then update the termios winsize
 *	information and perform any necessary signal handling.
 *
 *	Caller must hold the console semaphore. Takes the termios mutex and
 *	ctrl_lock of the tty IFF a tty is passed.
 */

static int vc_do_resize(struct tty_struct *tty, struct vc_data *vc,
				unsigned int cols, unsigned int lines)
{
	unsigned long old_origin, new_origin, new_scr_end, rlth, rrem, err = 0;
	unsigned long end;
	unsigned int old_cols, old_rows, old_row_size, old_screen_size;
	unsigned int new_cols, new_rows, new_row_size, new_screen_size;
	unsigned int user;
	unsigned short *newscreen;

	WARN_CONSOLE_UNLOCKED();

	if (!vc)
		return -ENXIO;

	user = vc->vc_resize_user;
	vc->vc_resize_user = 0;

	if (cols > VC_RESIZE_MAXCOL || lines > VC_RESIZE_MAXROW)
		return -EINVAL;

	new_cols = (cols ? cols : vc->vc_cols);
	new_rows = (lines ? lines : vc->vc_rows);
	new_row_size = new_cols << 1;
	new_screen_size = new_row_size * new_rows;

	if (new_cols == vc->vc_cols && new_rows == vc->vc_rows)
		return 0;

	newscreen = kmalloc(new_screen_size, GFP_USER);
	if (!newscreen)
		return -ENOMEM;

	old_rows = vc->vc_rows;
	old_cols = vc->vc_cols;
	old_row_size = vc->vc_size_row;
	old_screen_size = vc->vc_screenbuf_size;

	err = resize_screen(vc, new_cols, new_rows, user);
	if (err) {
		kfree(newscreen);
		return err;
	}

	vc->vc_rows = new_rows;
	vc->vc_cols = new_cols;
	vc->vc_size_row = new_row_size;
	vc->vc_screenbuf_size = new_screen_size;

	rlth = min(old_row_size, new_row_size);
	rrem = new_row_size - rlth;
	old_origin = vc->vc_origin;
	new_origin = (long) newscreen;
	new_scr_end = new_origin + new_screen_size;

	if (vc->vc_y > new_rows) {
		if (old_rows - vc->vc_y < new_rows) {
			/*
			 * Cursor near the bottom, copy contents from the
			 * bottom of buffer
			 */
			old_origin += (old_rows - new_rows) * old_row_size;
		} else {
			/*
			 * Cursor is in no man's land, copy 1/2 screenful
			 * from the top and bottom of cursor position
			 */
			old_origin += (vc->vc_y - new_rows/2) * old_row_size;
		}
	}

	end = old_origin + old_row_size * min(old_rows, new_rows);

	update_attr(vc);

	while (old_origin < end) {
		scr_memcpyw((unsigned short *) new_origin,
			    (unsigned short *) old_origin, rlth);
		if (rrem)
			scr_memsetw((void *)(new_origin + rlth),
				    vc->vc_video_erase_char, rrem);
		old_origin += old_row_size;
		new_origin += new_row_size;
	}
	if (new_scr_end > new_origin)
		scr_memsetw((void *)new_origin, vc->vc_video_erase_char,
			    new_scr_end - new_origin);
	kfree(vc->vc_screenbuf);
	vc->vc_screenbuf = newscreen;
	vc->vc_screenbuf_size = new_screen_size;
	set_origin(vc);

	/* do part of a reset_terminal() */
	vc->vc_top = 0;
	vc->vc_bottom = vc->vc_rows;
	gotoxy(vc, vc->vc_x, vc->vc_y);
	save_cur(vc);

	if (tty) {
		/* Rewrite the requested winsize data with the actual
		   resulting sizes */
		struct winsize ws;
		memset(&ws, 0, sizeof(ws));
		ws.ws_row = vc->vc_rows;
		ws.ws_col = vc->vc_cols;
		ws.ws_ypixel = vc->vc_scan_lines;
		tty_do_resize(tty, &ws);
	}

	if (CON_IS_VISIBLE(vc))
		update_screen(vc);
	vt_event_post(VT_EVENT_RESIZE, vc->vc_num, vc->vc_num);
	return err;
}

/**
 *	vc_resize		-	resize a VT
 *	@vc: virtual console
 *	@cols: columns
 *	@rows: rows
 *
 *	Resize a virtual console as seen from the console end of things. We
 *	use the common vc_do_resize methods to update the structures. The
 *	caller must hold the console sem to protect console internals and
 *	vc->port.tty
 */

int vc_resize(struct vc_data *vc, unsigned int cols, unsigned int rows)
{
	return vc_do_resize(vc->port.tty, vc, cols, rows);
}

/**
 *	vt_resize		-	resize a VT
 *	@tty: tty to resize
 *	@ws: winsize attributes
 *
 *	Resize a virtual terminal. This is called by the tty layer as we
 *	register our own handler for resizing. The mutual helper does all
 *	the actual work.
 *
 *	Takes the console sem and the called methods then take the tty
 *	termios_mutex and the tty ctrl_lock in that order.
 */
static int vt_resize(struct tty_struct *tty, struct winsize *ws)
{
	struct vc_data *vc = tty->driver_data;
	int ret;

	acquire_console_sem();
	ret = vc_do_resize(tty, vc, ws->ws_col, ws->ws_row);
	release_console_sem();
	return ret;
}

void vc_deallocate(unsigned int currcons)
{
	WARN_CONSOLE_UNLOCKED();

	if (vc_cons_allocated(currcons)) {
		struct vc_data *vc = vc_cons[currcons].d;
		struct vt_notifier_param param = { .vc = vc };

		atomic_notifier_call_chain(&vt_notifier_list, VT_DEALLOCATE, &param);
		vcs_remove_sysfs(currcons);
		vc->vc_sw->con_deinit(vc);
		put_pid(vc->vt_pid);
		module_put(vc->vc_sw->owner);
		kfree(vc->vc_screenbuf);
		if (currcons >= MIN_NR_CONSOLES)
			kfree(vc);
		vc_cons[currcons].d = NULL;
	}
}

/*
 *	VT102 emulator
 */

#define set_kbd(vc, x)	set_vc_kbd_mode(kbd_table + (vc)->vc_num, (x))
#define clr_kbd(vc, x)	clr_vc_kbd_mode(kbd_table + (vc)->vc_num, (x))
#define is_kbd(vc, x)	vc_kbd_mode(kbd_table + (vc)->vc_num, (x))

#define decarm		VC_REPEAT
#define decckm		VC_CKMODE
#define kbdapplic	VC_APPLIC
#define lnm		VC_CRLF

/*
 * this is what the terminal answers to a ESC-Z or csi0c query.
 */
#define VT100ID "\033[?1;2c"
#define VT102ID "\033[?6c"

unsigned char color_table[] = { 0, 4, 2, 6, 1, 5, 3, 7,
				       8,12,10,14, 9,13,11,15 };

/* the default colour table, for VGA+ colour systems */
int default_red[] = {0x00,0xaa,0x00,0xaa,0x00,0xaa,0x00,0xaa,
    0x55,0xff,0x55,0xff,0x55,0xff,0x55,0xff};
int default_grn[] = {0x00,0x00,0xaa,0x55,0x00,0x00,0xaa,0xaa,
    0x55,0x55,0xff,0xff,0x55,0x55,0xff,0xff};
int default_blu[] = {0x00,0x00,0x00,0x00,0xaa,0xaa,0xaa,0xaa,
    0x55,0x55,0x55,0x55,0xff,0xff,0xff,0xff};

module_param_array(default_red, int, NULL, S_IRUGO | S_IWUSR);
module_param_array(default_grn, int, NULL, S_IRUGO | S_IWUSR);
module_param_array(default_blu, int, NULL, S_IRUGO | S_IWUSR);

/*
 * gotoxy() must verify all boundaries, because the arguments
 * might also be negative. If the given position is out of
 * bounds, the cursor is placed at the nearest margin.
 */
static void gotoxy(struct vc_data *vc, int new_x, int new_y)
{
	int min_y, max_y;

	if (new_x < 0)
		vc->vc_x = 0;
	else {
		if (new_x >= vc->vc_cols)
			vc->vc_x = vc->vc_cols - 1;
		else
			vc->vc_x = new_x;
	}

 	if (vc->vc_decom) {
		min_y = vc->vc_top;
		max_y = vc->vc_bottom;
	} else {
		min_y = 0;
		max_y = vc->vc_rows;
	}
	if (new_y < min_y)
		vc->vc_y = min_y;
	else if (new_y >= max_y)
		vc->vc_y = max_y - 1;
	else
		vc->vc_y = new_y;
	vc->vc_pos = vc->vc_origin + vc->vc_y * vc->vc_size_row + (vc->vc_x<<1);
	vc->vc_need_wrap = 0;
}

/* for absolute user moves, when decom is set */
static void gotoxay(struct vc_data *vc, int new_x, int new_y)
{
	gotoxy(vc, new_x, vc->vc_decom ? (vc->vc_top + new_y) : new_y);
}

void scrollback(struct vc_data *vc, int lines)
{
	if (!lines)
		lines = vc->vc_rows / 2;
	scrolldelta(-lines);
}

void scrollfront(struct vc_data *vc, int lines)
{
	if (!lines)
		lines = vc->vc_rows / 2;
	scrolldelta(lines);
}

static void lf(struct vc_data *vc)
{
    	/* don't scroll if above bottom of scrolling region, or
	 * if below scrolling region
	 */
    	if (vc->vc_y + 1 == vc->vc_bottom)
		scrup(vc, vc->vc_top, vc->vc_bottom, 1);
	else if (vc->vc_y < vc->vc_rows - 1) {
	    	vc->vc_y++;
		vc->vc_pos += vc->vc_size_row;
	}
	vc->vc_need_wrap = 0;
	notify_write(vc, '\n');
}

static void ri(struct vc_data *vc)
{
    	/* don't scroll if below top of scrolling region, or
	 * if above scrolling region
	 */
	if (vc->vc_y == vc->vc_top)
		scrdown(vc, vc->vc_top, vc->vc_bottom, 1);
	else if (vc->vc_y > 0) {
		vc->vc_y--;
		vc->vc_pos -= vc->vc_size_row;
	}
	vc->vc_need_wrap = 0;
}

static inline void cr(struct vc_data *vc)
{
	vc->vc_pos -= vc->vc_x << 1;
	vc->vc_need_wrap = vc->vc_x = 0;
	notify_write(vc, '\r');
}

static inline void bs(struct vc_data *vc)
{
	if (vc->vc_x) {
		vc->vc_pos -= 2;
		vc->vc_x--;
		vc->vc_need_wrap = 0;
		notify_write(vc, '\b');
	}
}

static inline void del(struct vc_data *vc)
{
	/* ignored */
}

static void csi_J(struct vc_data *vc, int vpar)
{
	unsigned int count;
	unsigned short * start;

	switch (vpar) {
		case 0:	/* erase from cursor to end of display */
			count = (vc->vc_scr_end - vc->vc_pos) >> 1;
			start = (unsigned short *)vc->vc_pos;
			if (DO_UPDATE(vc)) {
				/* do in two stages */
				vc->vc_sw->con_clear(vc, vc->vc_y, vc->vc_x, 1,
					      vc->vc_cols - vc->vc_x);
				vc->vc_sw->con_clear(vc, vc->vc_y + 1, 0,
					      vc->vc_rows - vc->vc_y - 1,
					      vc->vc_cols);
			}
			break;
		case 1:	/* erase from start to cursor */
			count = ((vc->vc_pos - vc->vc_origin) >> 1) + 1;
			start = (unsigned short *)vc->vc_origin;
			if (DO_UPDATE(vc)) {
				/* do in two stages */
				vc->vc_sw->con_clear(vc, 0, 0, vc->vc_y,
					      vc->vc_cols);
				vc->vc_sw->con_clear(vc, vc->vc_y, 0, 1,
					      vc->vc_x + 1);
			}
			break;
		case 2: /* erase whole display */
			count = vc->vc_cols * vc->vc_rows;
			start = (unsigned short *)vc->vc_origin;
			if (DO_UPDATE(vc))
				vc->vc_sw->con_clear(vc, 0, 0,
					      vc->vc_rows,
					      vc->vc_cols);
			break;
		default:
			return;
	}
	scr_memsetw(start, vc->vc_video_erase_char, 2 * count);
	vc->vc_need_wrap = 0;
}

static void csi_K(struct vc_data *vc, int vpar)
{
	unsigned int count;
	unsigned short * start;

	switch (vpar) {
		case 0:	/* erase from cursor to end of line */
			count = vc->vc_cols - vc->vc_x;
			start = (unsigned short *)vc->vc_pos;
			if (DO_UPDATE(vc))
				vc->vc_sw->con_clear(vc, vc->vc_y, vc->vc_x, 1,
						     vc->vc_cols - vc->vc_x);
			break;
		case 1:	/* erase from start of line to cursor */
			start = (unsigned short *)(vc->vc_pos - (vc->vc_x << 1));
			count = vc->vc_x + 1;
			if (DO_UPDATE(vc))
				vc->vc_sw->con_clear(vc, vc->vc_y, 0, 1,
						     vc->vc_x + 1);
			break;
		case 2: /* erase whole line */
			start = (unsigned short *)(vc->vc_pos - (vc->vc_x << 1));
			count = vc->vc_cols;
			if (DO_UPDATE(vc))
				vc->vc_sw->con_clear(vc, vc->vc_y, 0, 1,
					      vc->vc_cols);
			break;
		default:
			return;
	}
	scr_memsetw(start, vc->vc_video_erase_char, 2 * count);
	vc->vc_need_wrap = 0;
}

static void csi_X(struct vc_data *vc, int vpar) /* erase the following vpar positions */
{					  /* not vt100? */
	int count;

	if (!vpar)
		vpar++;
	count = (vpar > vc->vc_cols - vc->vc_x) ? (vc->vc_cols - vc->vc_x) : vpar;

	scr_memsetw((unsigned short *)vc->vc_pos, vc->vc_video_erase_char, 2 * count);
	if (DO_UPDATE(vc))
		vc->vc_sw->con_clear(vc, vc->vc_y, vc->vc_x, 1, count);
	vc->vc_need_wrap = 0;
}

static void default_attr(struct vc_data *vc)
{
	vc->vc_intensity = 1;
	vc->vc_italic = 0;
	vc->vc_underline = 0;
	vc->vc_reverse = 0;
	vc->vc_blink = 0;
	vc->vc_color = vc->vc_def_color;
}

/* console_sem is held */
static void csi_m(struct vc_data *vc)
{
	int i;

	for (i = 0; i <= vc->vc_npar; i++)
		switch (vc->vc_par[i]) {
			case 0:	/* all attributes off */
				default_attr(vc);
				break;
			case 1:
				vc->vc_intensity = 2;
				break;
			case 2:
				vc->vc_intensity = 0;
				break;
			case 3:
				vc->vc_italic = 1;
				break;
			case 4:
				vc->vc_underline = 1;
				break;
			case 5:
				vc->vc_blink = 1;
				break;
			case 7:
				vc->vc_reverse = 1;
				break;
			case 10: /* ANSI X3.64-1979 (SCO-ish?)
				  * Select primary font, don't display
				  * control chars if defined, don't set
				  * bit 8 on output.
				  */
				vc->vc_translate = set_translate(vc->vc_charset == 0
						? vc->vc_G0_charset
						: vc->vc_G1_charset, vc);
				vc->vc_disp_ctrl = 0;
				vc->vc_toggle_meta = 0;
				break;
			case 11: /* ANSI X3.64-1979 (SCO-ish?)
				  * Select first alternate font, lets
				  * chars < 32 be displayed as ROM chars.
				  */
				vc->vc_translate = set_translate(IBMPC_MAP, vc);
				vc->vc_disp_ctrl = 1;
				vc->vc_toggle_meta = 0;
				break;
			case 12: /* ANSI X3.64-1979 (SCO-ish?)
				  * Select second alternate font, toggle
				  * high bit before displaying as ROM char.
				  */
				vc->vc_translate = set_translate(IBMPC_MAP, vc);
				vc->vc_disp_ctrl = 1;
				vc->vc_toggle_meta = 1;
				break;
			case 21:
			case 22:
				vc->vc_intensity = 1;
				break;
			case 23:
				vc->vc_italic = 0;
				break;
			case 24:
				vc->vc_underline = 0;
				break;
			case 25:
				vc->vc_blink = 0;
				break;
			case 27:
				vc->vc_reverse = 0;
				break;
			case 38: /* ANSI X3.64-1979 (SCO-ish?)
				  * Enables underscore, white foreground
				  * with white underscore (Linux - use
				  * default foreground).
				  */
				vc->vc_color = (vc->vc_def_color & 0x0f) | (vc->vc_color & 0xf0);
				vc->vc_underline = 1;
				break;
			case 39: /* ANSI X3.64-1979 (SCO-ish?)
				  * Disable underline option.
				  * Reset colour to default? It did this
				  * before...
				  */
				vc->vc_color = (vc->vc_def_color & 0x0f) | (vc->vc_color & 0xf0);
				vc->vc_underline = 0;
				break;
			case 49:
				vc->vc_color = (vc->vc_def_color & 0xf0) | (vc->vc_color & 0x0f);
				break;
			default:
				if (vc->vc_par[i] >= 30 && vc->vc_par[i] <= 37)
					vc->vc_color = color_table[vc->vc_par[i] - 30]
						| (vc->vc_color & 0xf0);
				else if (vc->vc_par[i] >= 40 && vc->vc_par[i] <= 47)
					vc->vc_color = (color_table[vc->vc_par[i] - 40] << 4)
						| (vc->vc_color & 0x0f);
				break;
		}
	update_attr(vc);
}

static void respond_string(const char *p, struct tty_struct *tty)
{
	while (*p) {
		tty_insert_flip_char(tty, *p, 0);
		p++;
	}
	con_schedule_flip(tty);
}

static void cursor_report(struct vc_data *vc, struct tty_struct *tty)
{
	char buf[40];

	sprintf(buf, "\033[%d;%dR", vc->vc_y + (vc->vc_decom ? vc->vc_top + 1 : 1), vc->vc_x + 1);
	respond_string(buf, tty);
}

static inline void status_report(struct tty_struct *tty)
{
	respond_string("\033[0n", tty);	/* Terminal ok */
}

static inline void respond_ID(struct tty_struct * tty)
{
	respond_string(VT102ID, tty);
}

void mouse_report(struct tty_struct *tty, int butt, int mrx, int mry)
{
	char buf[8];

	sprintf(buf, "\033[M%c%c%c", (char)(' ' + butt), (char)('!' + mrx),
		(char)('!' + mry));
	respond_string(buf, tty);
}

/* invoked via ioctl(TIOCLINUX) and through set_selection */
int mouse_reporting(void)
{
	return vc_cons[fg_console].d->vc_report_mouse;
}

/* console_sem is held */
static void set_mode(struct vc_data *vc, int on_off)
{
	int i;

	for (i = 0; i <= vc->vc_npar; i++)
		if (vc->vc_ques) {
			switch(vc->vc_par[i]) {	/* DEC private modes set/reset */
			case 1:			/* Cursor keys send ^[Ox/^[[x */
				if (on_off)
					set_kbd(vc, decckm);
				else
					clr_kbd(vc, decckm);
				break;
			case 3:	/* 80/132 mode switch unimplemented */
				vc->vc_deccolm = on_off;
#if 0
				vc_resize(deccolm ? 132 : 80, vc->vc_rows);
				/* this alone does not suffice; some user mode
				   utility has to change the hardware regs */
#endif
				break;
			case 5:			/* Inverted screen on/off */
				if (vc->vc_decscnm != on_off) {
					vc->vc_decscnm = on_off;
					invert_screen(vc, 0, vc->vc_screenbuf_size, 0);
					update_attr(vc);
				}
				break;
			case 6:			/* Origin relative/absolute */
				vc->vc_decom = on_off;
				gotoxay(vc, 0, 0);
				break;
			case 7:			/* Autowrap on/off */
				vc->vc_decawm = on_off;
				break;
			case 8:			/* Autorepeat on/off */
				if (on_off)
					set_kbd(vc, decarm);
				else
					clr_kbd(vc, decarm);
				break;
			case 9:
				vc->vc_report_mouse = on_off ? 1 : 0;
				break;
			case 25:		/* Cursor on/off */
				vc->vc_deccm = on_off;
				break;
			case 1000:
				vc->vc_report_mouse = on_off ? 2 : 0;
				break;
			}
		} else {
			switch(vc->vc_par[i]) {	/* ANSI modes set/reset */
			case 3:			/* Monitor (display ctrls) */
				vc->vc_disp_ctrl = on_off;
				break;
			case 4:			/* Insert Mode on/off */
				vc->vc_decim = on_off;
				break;
			case 20:		/* Lf, Enter == CrLf/Lf */
				if (on_off)
					set_kbd(vc, lnm);
				else
					clr_kbd(vc, lnm);
				break;
			}
		}
}

/* console_sem is held */
static void setterm_command(struct vc_data *vc)
{
	switch(vc->vc_par[0]) {
		case 1:	/* set color for underline mode */
			if (vc->vc_can_do_color &&
					vc->vc_par[1] < 16) {
				vc->vc_ulcolor = color_table[vc->vc_par[1]];
				if (vc->vc_underline)
					update_attr(vc);
			}
			break;
		case 2:	/* set color for half intensity mode */
			if (vc->vc_can_do_color &&
					vc->vc_par[1] < 16) {
				vc->vc_halfcolor = color_table[vc->vc_par[1]];
				if (vc->vc_intensity == 0)
					update_attr(vc);
			}
			break;
		case 8:	/* store colors as defaults */
			vc->vc_def_color = vc->vc_attr;
			if (vc->vc_hi_font_mask == 0x100)
				vc->vc_def_color >>= 1;
			default_attr(vc);
			update_attr(vc);
			break;
		case 9:	/* set blanking interval */
			blankinterval = ((vc->vc_par[1] < 60) ? vc->vc_par[1] : 60) * 60;
			poke_blanked_console();
			break;
		case 10: /* set bell frequency in Hz */
			if (vc->vc_npar >= 1)
				vc->vc_bell_pitch = vc->vc_par[1];
			else
				vc->vc_bell_pitch = DEFAULT_BELL_PITCH;
			break;
		case 11: /* set bell duration in msec */
			if (vc->vc_npar >= 1)
				vc->vc_bell_duration = (vc->vc_par[1] < 2000) ?
					vc->vc_par[1] * HZ / 1000 : 0;
			else
				vc->vc_bell_duration = DEFAULT_BELL_DURATION;
			break;
		case 12: /* bring specified console to the front */
			if (vc->vc_par[1] >= 1 && vc_cons_allocated(vc->vc_par[1] - 1))
				set_console(vc->vc_par[1] - 1);
			break;
		case 13: /* unblank the screen */
			poke_blanked_console();
			break;
		case 14: /* set vesa powerdown interval */
			vesa_off_interval = ((vc->vc_par[1] < 60) ? vc->vc_par[1] : 60) * 60 * HZ;
			break;
		case 15: /* activate the previous console */
			set_console(last_console);
			break;
	}
}

/* console_sem is held */
static void csi_at(struct vc_data *vc, unsigned int nr)
{
	if (nr > vc->vc_cols - vc->vc_x)
		nr = vc->vc_cols - vc->vc_x;
	else if (!nr)
		nr = 1;
	insert_char(vc, nr);
}

/* console_sem is held */
static void csi_L(struct vc_data *vc, unsigned int nr)
{
	if (nr > vc->vc_rows - vc->vc_y)
		nr = vc->vc_rows - vc->vc_y;
	else if (!nr)
		nr = 1;
	scrdown(vc, vc->vc_y, vc->vc_bottom, nr);
	vc->vc_need_wrap = 0;
}

/* console_sem is held */
static void csi_P(struct vc_data *vc, unsigned int nr)
{
	if (nr > vc->vc_cols - vc->vc_x)
		nr = vc->vc_cols - vc->vc_x;
	else if (!nr)
		nr = 1;
	delete_char(vc, nr);
}

/* console_sem is held */
static void csi_M(struct vc_data *vc, unsigned int nr)
{
	if (nr > vc->vc_rows - vc->vc_y)
		nr = vc->vc_rows - vc->vc_y;
	else if (!nr)
		nr=1;
	scrup(vc, vc->vc_y, vc->vc_bottom, nr);
	vc->vc_need_wrap = 0;
}

/* console_sem is held (except via vc_init->reset_terminal */
static void save_cur(struct vc_data *vc)
{
	vc->vc_saved_x		= vc->vc_x;
	vc->vc_saved_y		= vc->vc_y;
	vc->vc_s_intensity	= vc->vc_intensity;
	vc->vc_s_italic         = vc->vc_italic;
	vc->vc_s_underline	= vc->vc_underline;
	vc->vc_s_blink		= vc->vc_blink;
	vc->vc_s_reverse	= vc->vc_reverse;
	vc->vc_s_charset	= vc->vc_charset;
	vc->vc_s_color		= vc->vc_color;
	vc->vc_saved_G0		= vc->vc_G0_charset;
	vc->vc_saved_G1		= vc->vc_G1_charset;
}

/* console_sem is held */
static void restore_cur(struct vc_data *vc)
{
	gotoxy(vc, vc->vc_saved_x, vc->vc_saved_y);
	vc->vc_intensity	= vc->vc_s_intensity;
	vc->vc_italic		= vc->vc_s_italic;
	vc->vc_underline	= vc->vc_s_underline;
	vc->vc_blink		= vc->vc_s_blink;
	vc->vc_reverse		= vc->vc_s_reverse;
	vc->vc_charset		= vc->vc_s_charset;
	vc->vc_color		= vc->vc_s_color;
	vc->vc_G0_charset	= vc->vc_saved_G0;
	vc->vc_G1_charset	= vc->vc_saved_G1;
	vc->vc_translate	= set_translate(vc->vc_charset ? vc->vc_G1_charset : vc->vc_G0_charset, vc);
	update_attr(vc);
	vc->vc_need_wrap = 0;
}

enum { ESnormal, ESesc, ESsquare, ESgetpars, ESgotpars, ESfunckey,
	EShash, ESsetG0, ESsetG1, ESpercent, ESignore, ESnonstd,
	ESpalette };

/* console_sem is held (except via vc_init()) */
static void reset_terminal(struct vc_data *vc, int do_clear)
{
	vc->vc_top		= 0;
	vc->vc_bottom		= vc->vc_rows;
	vc->vc_state		= ESnormal;
	vc->vc_ques		= 0;
	vc->vc_translate	= set_translate(LAT1_MAP, vc);
	vc->vc_G0_charset	= LAT1_MAP;
	vc->vc_G1_charset	= GRAF_MAP;
	vc->vc_charset		= 0;
	vc->vc_need_wrap	= 0;
	vc->vc_report_mouse	= 0;
	vc->vc_utf              = default_utf8;
	vc->vc_utf_count	= 0;

	vc->vc_disp_ctrl	= 0;
	vc->vc_toggle_meta	= 0;

	vc->vc_decscnm		= 0;
	vc->vc_decom		= 0;
	vc->vc_decawm		= 1;
	vc->vc_deccm		= global_cursor_default;
	vc->vc_decim		= 0;

	set_kbd(vc, decarm);
	clr_kbd(vc, decckm);
	clr_kbd(vc, kbdapplic);
	clr_kbd(vc, lnm);
	kbd_table[vc->vc_num].lockstate = 0;
	kbd_table[vc->vc_num].slockstate = 0;
	kbd_table[vc->vc_num].ledmode = LED_SHOW_FLAGS;
	kbd_table[vc->vc_num].ledflagstate = kbd_table[vc->vc_num].default_ledflagstate;
	/* do not do set_leds here because this causes an endless tasklet loop
	   when the keyboard hasn't been initialized yet */

	vc->vc_cursor_type = cur_default;
	vc->vc_complement_mask = vc->vc_s_complement_mask;

	default_attr(vc);
	update_attr(vc);

	vc->vc_tab_stop[0]	= 0x01010100;
	vc->vc_tab_stop[1]	=
	vc->vc_tab_stop[2]	=
	vc->vc_tab_stop[3]	=
	vc->vc_tab_stop[4]	=
	vc->vc_tab_stop[5]	=
	vc->vc_tab_stop[6]	=
	vc->vc_tab_stop[7]	= 0x01010101;

	vc->vc_bell_pitch = DEFAULT_BELL_PITCH;
	vc->vc_bell_duration = DEFAULT_BELL_DURATION;

	gotoxy(vc, 0, 0);
	save_cur(vc);
	if (do_clear)
	    csi_J(vc, 2);
}

/* console_sem is held */
static void do_con_trol(struct tty_struct *tty, struct vc_data *vc, int c)
{
	/*
	 *  Control characters can be used in the _middle_
	 *  of an escape sequence.
	 */
	switch (c) {
	case 0:
		return;
	case 7:
		if (vc->vc_bell_duration)
			kd_mksound(vc->vc_bell_pitch, vc->vc_bell_duration);
		return;
	case 8:
		bs(vc);
		return;
	case 9:
		vc->vc_pos -= (vc->vc_x << 1);
		while (vc->vc_x < vc->vc_cols - 1) {
			vc->vc_x++;
			if (vc->vc_tab_stop[vc->vc_x >> 5] & (1 << (vc->vc_x & 31)))
				break;
		}
		vc->vc_pos += (vc->vc_x << 1);
		notify_write(vc, '\t');
		return;
	case 10: case 11: case 12:
		lf(vc);
		if (!is_kbd(vc, lnm))
			return;
	case 13:
		cr(vc);
		return;
	case 14:
		vc->vc_charset = 1;
		vc->vc_translate = set_translate(vc->vc_G1_charset, vc);
		vc->vc_disp_ctrl = 1;
		return;
	case 15:
		vc->vc_charset = 0;
		vc->vc_translate = set_translate(vc->vc_G0_charset, vc);
		vc->vc_disp_ctrl = 0;
		return;
	case 24: case 26:
		vc->vc_state = ESnormal;
		return;
	case 27:
		vc->vc_state = ESesc;
		return;
	case 127:
		del(vc);
		return;
	case 128+27:
		vc->vc_state = ESsquare;
		return;
	}
	switch(vc->vc_state) {
	case ESesc:
		vc->vc_state = ESnormal;
		switch (c) {
		case '[':
			vc->vc_state = ESsquare;
			return;
		case ']':
			vc->vc_state = ESnonstd;
			return;
		case '%':
			vc->vc_state = ESpercent;
			return;
		case 'E':
			cr(vc);
			lf(vc);
			return;
		case 'M':
			ri(vc);
			return;
		case 'D':
			lf(vc);
			return;
		case 'H':
			vc->vc_tab_stop[vc->vc_x >> 5] |= (1 << (vc->vc_x & 31));
			return;
		case 'Z':
			respond_ID(tty);
			return;
		case '7':
			save_cur(vc);
			return;
		case '8':
			restore_cur(vc);
			return;
		case '(':
			vc->vc_state = ESsetG0;
			return;
		case ')':
			vc->vc_state = ESsetG1;
			return;
		case '#':
			vc->vc_state = EShash;
			return;
		case 'c':
			reset_terminal(vc, 1);
			return;
		case '>':  /* Numeric keypad */
			clr_kbd(vc, kbdapplic);
			return;
		case '=':  /* Appl. keypad */
			set_kbd(vc, kbdapplic);
			return;
		}
		return;
	case ESnonstd:
		if (c=='P') {   /* palette escape sequence */
			for (vc->vc_npar = 0; vc->vc_npar < NPAR; vc->vc_npar++)
				vc->vc_par[vc->vc_npar] = 0;
			vc->vc_npar = 0;
			vc->vc_state = ESpalette;
			return;
		} else if (c=='R') {   /* reset palette */
			reset_palette(vc);
			vc->vc_state = ESnormal;
		} else
			vc->vc_state = ESnormal;
		return;
	case ESpalette:
		if (isxdigit(c)) {
			vc->vc_par[vc->vc_npar++] = hex_to_bin(c);
			if (vc->vc_npar == 7) {
				int i = vc->vc_par[0] * 3, j = 1;
				vc->vc_palette[i] = 16 * vc->vc_par[j++];
				vc->vc_palette[i++] += vc->vc_par[j++];
				vc->vc_palette[i] = 16 * vc->vc_par[j++];
				vc->vc_palette[i++] += vc->vc_par[j++];
				vc->vc_palette[i] = 16 * vc->vc_par[j++];
				vc->vc_palette[i] += vc->vc_par[j];
				set_palette(vc);
				vc->vc_state = ESnormal;
			}
		} else
			vc->vc_state = ESnormal;
		return;
	case ESsquare:
		for (vc->vc_npar = 0; vc->vc_npar < NPAR; vc->vc_npar++)
			vc->vc_par[vc->vc_npar] = 0;
		vc->vc_npar = 0;
		vc->vc_state = ESgetpars;
		if (c == '[') { /* Function key */
			vc->vc_state=ESfunckey;
			return;
		}
		vc->vc_ques = (c == '?');
		if (vc->vc_ques)
			return;
	case ESgetpars:
		if (c == ';' && vc->vc_npar < NPAR - 1) {
			vc->vc_npar++;
			return;
		} else if (c>='0' && c<='9') {
			vc->vc_par[vc->vc_npar] *= 10;
			vc->vc_par[vc->vc_npar] += c - '0';
			return;
		} else
			vc->vc_state = ESgotpars;
	case ESgotpars:
		vc->vc_state = ESnormal;
		switch(c) {
		case 'h':
			set_mode(vc, 1);
			return;
		case 'l':
			set_mode(vc, 0);
			return;
		case 'c':
			if (vc->vc_ques) {
				if (vc->vc_par[0])
					vc->vc_cursor_type = vc->vc_par[0] | (vc->vc_par[1] << 8) | (vc->vc_par[2] << 16);
				else
					vc->vc_cursor_type = cur_default;
				return;
			}
			break;
		case 'm':
			if (vc->vc_ques) {
				clear_selection();
				if (vc->vc_par[0])
					vc->vc_complement_mask = vc->vc_par[0] << 8 | vc->vc_par[1];
				else
					vc->vc_complement_mask = vc->vc_s_complement_mask;
				return;
			}
			break;
		case 'n':
			if (!vc->vc_ques) {
				if (vc->vc_par[0] == 5)
					status_report(tty);
				else if (vc->vc_par[0] == 6)
					cursor_report(vc, tty);
			}
			return;
		}
		if (vc->vc_ques) {
			vc->vc_ques = 0;
			return;
		}
		switch(c) {
		case 'G': case '`':
			if (vc->vc_par[0])
				vc->vc_par[0]--;
			gotoxy(vc, vc->vc_par[0], vc->vc_y);
			return;
		case 'A':
			if (!vc->vc_par[0])
				vc->vc_par[0]++;
			gotoxy(vc, vc->vc_x, vc->vc_y - vc->vc_par[0]);
			return;
		case 'B': case 'e':
			if (!vc->vc_par[0])
				vc->vc_par[0]++;
			gotoxy(vc, vc->vc_x, vc->vc_y + vc->vc_par[0]);
			return;
		case 'C': case 'a':
			if (!vc->vc_par[0])
				vc->vc_par[0]++;
			gotoxy(vc, vc->vc_x + vc->vc_par[0], vc->vc_y);
			return;
		case 'D':
			if (!vc->vc_par[0])
				vc->vc_par[0]++;
			gotoxy(vc, vc->vc_x - vc->vc_par[0], vc->vc_y);
			return;
		case 'E':
			if (!vc->vc_par[0])
				vc->vc_par[0]++;
			gotoxy(vc, 0, vc->vc_y + vc->vc_par[0]);
			return;
		case 'F':
			if (!vc->vc_par[0])
				vc->vc_par[0]++;
			gotoxy(vc, 0, vc->vc_y - vc->vc_par[0]);
			return;
		case 'd':
			if (vc->vc_par[0])
				vc->vc_par[0]--;
			gotoxay(vc, vc->vc_x ,vc->vc_par[0]);
			return;
		case 'H': case 'f':
			if (vc->vc_par[0])
				vc->vc_par[0]--;
			if (vc->vc_par[1])
				vc->vc_par[1]--;
			gotoxay(vc, vc->vc_par[1], vc->vc_par[0]);
			return;
		case 'J':
			csi_J(vc, vc->vc_par[0]);
			return;
		case 'K':
			csi_K(vc, vc->vc_par[0]);
			return;
		case 'L':
			csi_L(vc, vc->vc_par[0]);
			return;
		case 'M':
			csi_M(vc, vc->vc_par[0]);
			return;
		case 'P':
			csi_P(vc, vc->vc_par[0]);
			return;
		case 'c':
			if (!vc->vc_par[0])
				respond_ID(tty);
			return;
		case 'g':
			if (!vc->vc_par[0])
				vc->vc_tab_stop[vc->vc_x >> 5] &= ~(1 << (vc->vc_x & 31));
			else if (vc->vc_par[0] == 3) {
				vc->vc_tab_stop[0] =
					vc->vc_tab_stop[1] =
					vc->vc_tab_stop[2] =
					vc->vc_tab_stop[3] =
					vc->vc_tab_stop[4] =
					vc->vc_tab_stop[5] =
					vc->vc_tab_stop[6] =
					vc->vc_tab_stop[7] = 0;
			}
			return;
		case 'm':
			csi_m(vc);
			return;
		case 'q': /* DECLL - but only 3 leds */
			/* map 0,1,2,3 to 0,1,2,4 */
			if (vc->vc_par[0] < 4)
				setledstate(kbd_table + vc->vc_num,
					    (vc->vc_par[0] < 3) ? vc->vc_par[0] : 4);
			return;
		case 'r':
			if (!vc->vc_par[0])
				vc->vc_par[0]++;
			if (!vc->vc_par[1])
				vc->vc_par[1] = vc->vc_rows;
			/* Minimum allowed region is 2 lines */
			if (vc->vc_par[0] < vc->vc_par[1] &&
			    vc->vc_par[1] <= vc->vc_rows) {
				vc->vc_top = vc->vc_par[0] - 1;
				vc->vc_bottom = vc->vc_par[1];
				gotoxay(vc, 0, 0);
			}
			return;
		case 's':
			save_cur(vc);
			return;
		case 'u':
			restore_cur(vc);
			return;
		case 'X':
			csi_X(vc, vc->vc_par[0]);
			return;
		case '@':
			csi_at(vc, vc->vc_par[0]);
			return;
		case ']': /* setterm functions */
			setterm_command(vc);
			return;
		}
		return;
	case ESpercent:
		vc->vc_state = ESnormal;
		switch (c) {
		case '@':  /* defined in ISO 2022 */
			vc->vc_utf = 0;
			return;
		case 'G':  /* prelim official escape code */
		case '8':  /* retained for compatibility */
			vc->vc_utf = 1;
			return;
		}
		return;
	case ESfunckey:
		vc->vc_state = ESnormal;
		return;
	case EShash:
		vc->vc_state = ESnormal;
		if (c == '8') {
			/* DEC screen alignment test. kludge :-) */
			vc->vc_video_erase_char =
				(vc->vc_video_erase_char & 0xff00) | 'E';
			csi_J(vc, 2);
			vc->vc_video_erase_char =
				(vc->vc_video_erase_char & 0xff00) | ' ';
			do_update_region(vc, vc->vc_origin, vc->vc_screenbuf_size / 2);
		}
		return;
	case ESsetG0:
		if (c == '0')
			vc->vc_G0_charset = GRAF_MAP;
		else if (c == 'B')
			vc->vc_G0_charset = LAT1_MAP;
		else if (c == 'U')
			vc->vc_G0_charset = IBMPC_MAP;
		else if (c == 'K')
			vc->vc_G0_charset = USER_MAP;
		if (vc->vc_charset == 0)
			vc->vc_translate = set_translate(vc->vc_G0_charset, vc);
		vc->vc_state = ESnormal;
		return;
	case ESsetG1:
		if (c == '0')
			vc->vc_G1_charset = GRAF_MAP;
		else if (c == 'B')
			vc->vc_G1_charset = LAT1_MAP;
		else if (c == 'U')
			vc->vc_G1_charset = IBMPC_MAP;
		else if (c == 'K')
			vc->vc_G1_charset = USER_MAP;
		if (vc->vc_charset == 1)
			vc->vc_translate = set_translate(vc->vc_G1_charset, vc);
		vc->vc_state = ESnormal;
		return;
	default:
		vc->vc_state = ESnormal;
	}
}

/* This is a temporary buffer used to prepare a tty console write
 * so that we can easily avoid touching user space while holding the
 * console spinlock.  It is allocated in con_init and is shared by
 * this code and the vc_screen read/write tty calls.
 *
 * We have to allocate this statically in the kernel data section
 * since console_init (and thus con_init) are called before any
 * kernel memory allocation is available.
 */
char con_buf[CON_BUF_SIZE];
DEFINE_MUTEX(con_buf_mtx);

/* is_double_width() is based on the wcwidth() implementation by
 * Markus Kuhn -- 2007-05-26 (Unicode 5.0)
 * Latest version: http://www.cl.cam.ac.uk/~mgk25/ucs/wcwidth.c
 */
struct interval {
	uint32_t first;
	uint32_t last;
};

static int bisearch(uint32_t ucs, const struct interval *table, int max)
{
	int min = 0;
	int mid;

	if (ucs < table[0].first || ucs > table[max].last)
		return 0;
	while (max >= min) {
		mid = (min + max) / 2;
		if (ucs > table[mid].last)
			min = mid + 1;
		else if (ucs < table[mid].first)
			max = mid - 1;
		else
			return 1;
	}
	return 0;
}

static int is_double_width(uint32_t ucs)
{
	static const struct interval double_width[] = {
		{ 0x1100, 0x115F }, { 0x2329, 0x232A }, { 0x2E80, 0x303E },
		{ 0x3040, 0xA4CF }, { 0xAC00, 0xD7A3 }, { 0xF900, 0xFAFF },
		{ 0xFE10, 0xFE19 }, { 0xFE30, 0xFE6F }, { 0xFF00, 0xFF60 },
		{ 0xFFE0, 0xFFE6 }, { 0x20000, 0x2FFFD }, { 0x30000, 0x3FFFD }
	};
	return bisearch(ucs, double_width, ARRAY_SIZE(double_width) - 1);
}

/* acquires console_sem */
static int do_con_write(struct tty_struct *tty, const unsigned char *buf, int count)
{
#ifdef VT_BUF_VRAM_ONLY
#define FLUSH do { } while(0);
#else
#define FLUSH if (draw_x >= 0) { \
	vc->vc_sw->con_putcs(vc, (u16 *)draw_from, (u16 *)draw_to - (u16 *)draw_from, vc->vc_y, draw_x); \
	draw_x = -1; \
	}
#endif

	int c, tc, ok, n = 0, draw_x = -1;
	unsigned int currcons;
	unsigned long draw_from = 0, draw_to = 0;
	struct vc_data *vc;
	unsigned char vc_attr;
	struct vt_notifier_param param;
	uint8_t rescan;
	uint8_t inverse;
	uint8_t width;
	u16 himask, charmask;

	if (in_interrupt())
		return count;

	might_sleep();

	acquire_console_sem();
	vc = tty->driver_data;
	if (vc == NULL) {
		printk(KERN_ERR "vt: argh, driver_data is NULL !\n");
		release_console_sem();
		return 0;
	}

	currcons = vc->vc_num;
	if (!vc_cons_allocated(currcons)) {
	    /* could this happen? */
		printk_once("con_write: tty %d not allocated\n", currcons+1);
	    release_console_sem();
	    return 0;
	}

	himask = vc->vc_hi_font_mask;
	charmask = himask ? 0x1ff : 0xff;

	/* undraw cursor first */
	if (IS_FG(vc))
		hide_cursor(vc);

	param.vc = vc;

	while (!tty->stopped && count) {
		int orig = *buf;
		c = orig;
		buf++;
		n++;
		count--;
		rescan = 0;
		inverse = 0;
		width = 1;

		/* Do no translation at all in control states */
		if (vc->vc_state != ESnormal) {
			tc = c;
		} else if (vc->vc_utf && !vc->vc_disp_ctrl) {
		    /* Combine UTF-8 into Unicode in vc_utf_char.
		     * vc_utf_count is the number of continuation bytes still
		     * expected to arrive.
		     * vc_npar is the number of continuation bytes arrived so
		     * far
		     */
rescan_last_byte:
		    if ((c & 0xc0) == 0x80) {
			/* Continuation byte received */
			static const uint32_t utf8_length_changes[] = { 0x0000007f, 0x000007ff, 0x0000ffff, 0x001fffff, 0x03ffffff, 0x7fffffff };
			if (vc->vc_utf_count) {
			    vc->vc_utf_char = (vc->vc_utf_char << 6) | (c & 0x3f);
			    vc->vc_npar++;
			    if (--vc->vc_utf_count) {
				/* Still need some bytes */
				continue;
			    }
			    /* Got a whole character */
			    c = vc->vc_utf_char;
			    /* Reject overlong sequences */
			    if (c <= utf8_length_changes[vc->vc_npar - 1] ||
					c > utf8_length_changes[vc->vc_npar])
				c = 0xfffd;
			} else {
			    /* Unexpected continuation byte */
			    vc->vc_utf_count = 0;
			    c = 0xfffd;
			}
		    } else {
			/* Single ASCII byte or first byte of a sequence received */
			if (vc->vc_utf_count) {
			    /* Continuation byte expected */
			    rescan = 1;
			    vc->vc_utf_count = 0;
			    c = 0xfffd;
			} else if (c > 0x7f) {
			    /* First byte of a multibyte sequence received */
			    vc->vc_npar = 0;
			    if ((c & 0xe0) == 0xc0) {
				vc->vc_utf_count = 1;
				vc->vc_utf_char = (c & 0x1f);
			    } else if ((c & 0xf0) == 0xe0) {
				vc->vc_utf_count = 2;
				vc->vc_utf_char = (c & 0x0f);
			    } else if ((c & 0xf8) == 0xf0) {
				vc->vc_utf_count = 3;
				vc->vc_utf_char = (c & 0x07);
			    } else if ((c & 0xfc) == 0xf8) {
				vc->vc_utf_count = 4;
				vc->vc_utf_char = (c & 0x03);
			    } else if ((c & 0xfe) == 0xfc) {
				vc->vc_utf_count = 5;
				vc->vc_utf_char = (c & 0x01);
			    } else {
				/* 254 and 255 are invalid */
				c = 0xfffd;
			    }
			    if (vc->vc_utf_count) {
				/* Still need some bytes */
				continue;
			    }
			}
			/* Nothing to do if an ASCII byte was received */
		    }
		    /* End of UTF-8 decoding. */
		    /* c is the received character, or U+FFFD for invalid sequences. */
		    /* Replace invalid Unicode code points with U+FFFD too */
		    if ((c >= 0xd800 && c <= 0xdfff) || c == 0xfffe || c == 0xffff)
			c = 0xfffd;
		    tc = c;
		} else {	/* no utf or alternate charset mode */
		    tc = vc_translate(vc, c);
		}

		param.c = tc;
		if (atomic_notifier_call_chain(&vt_notifier_list, VT_PREWRITE,
					&param) == NOTIFY_STOP)
			continue;

                /* If the original code was a control character we
                 * only allow a glyph to be displayed if the code is
                 * not normally used (such as for cursor movement) or
                 * if the disp_ctrl mode has been explicitly enabled.
                 * Certain characters (as given by the CTRL_ALWAYS
                 * bitmap) are always displayed as control characters,
                 * as the console would be pretty useless without
                 * them; to display an arbitrary font position use the
                 * direct-to-font zone in UTF-8 mode.
                 */
                ok = tc && (c >= 32 ||
			    !(vc->vc_disp_ctrl ? (CTRL_ALWAYS >> c) & 1 :
				  vc->vc_utf || ((CTRL_ACTION >> c) & 1)))
			&& (c != 127 || vc->vc_disp_ctrl)
			&& (c != 128+27);

		if (vc->vc_state == ESnormal && ok) {
			if (vc->vc_utf && !vc->vc_disp_ctrl) {
				if (is_double_width(c))
					width = 2;
			}
			/* Now try to find out how to display it */
			tc = conv_uni_to_pc(vc, tc);
			if (tc & ~charmask) {
				if (tc == -1 || tc == -2) {
				    continue; /* nothing to display */
				}
				/* Glyph not found */
				if ((!(vc->vc_utf && !vc->vc_disp_ctrl) || c < 128) && !(c & ~charmask)) {
				    /* In legacy mode use the glyph we get by a 1:1 mapping.
				       This would make absolutely no sense with Unicode in mind,
				       but do this for ASCII characters since a font may lack
				       Unicode mapping info and we don't want to end up with
				       having question marks only. */
				    tc = c;
				} else {
				    /* Display U+FFFD. If it's not found, display an inverse question mark. */
				    tc = conv_uni_to_pc(vc, 0xfffd);
				    if (tc < 0) {
					inverse = 1;
					tc = conv_uni_to_pc(vc, '?');
					if (tc < 0) tc = '?';
				    }
				}
			}

			if (!inverse) {
				vc_attr = vc->vc_attr;
			} else {
				/* invert vc_attr */
				if (!vc->vc_can_do_color) {
					vc_attr = (vc->vc_attr) ^ 0x08;
				} else if (vc->vc_hi_font_mask == 0x100) {
					vc_attr = ((vc->vc_attr) & 0x11) | (((vc->vc_attr) & 0xe0) >> 4) | (((vc->vc_attr) & 0x0e) << 4);
				} else {
					vc_attr = ((vc->vc_attr) & 0x88) | (((vc->vc_attr) & 0x70) >> 4) | (((vc->vc_attr) & 0x07) << 4);
				}
				FLUSH
			}

			while (1) {
				if (vc->vc_need_wrap || vc->vc_decim)
					FLUSH
				if (vc->vc_need_wrap) {
					cr(vc);
					lf(vc);
				}
				if (vc->vc_decim)
					insert_char(vc, 1);
				scr_writew(himask ?
					     ((vc_attr << 8) & ~himask) + ((tc & 0x100) ? himask : 0) + (tc & 0xff) :
					     (vc_attr << 8) + tc,
					   (u16 *) vc->vc_pos);
				if (DO_UPDATE(vc) && draw_x < 0) {
					draw_x = vc->vc_x;
					draw_from = vc->vc_pos;
				}
				if (vc->vc_x == vc->vc_cols - 1) {
					vc->vc_need_wrap = vc->vc_decawm;
					draw_to = vc->vc_pos + 2;
				} else {
					vc->vc_x++;
					draw_to = (vc->vc_pos += 2);
				}

				if (!--width) break;

				tc = conv_uni_to_pc(vc, ' '); /* A space is printed in the second column */
				if (tc < 0) tc = ' ';
			}
			notify_write(vc, c);

			if (inverse) {
				FLUSH
			}

			if (rescan) {
				rescan = 0;
				inverse = 0;
				width = 1;
				c = orig;
				goto rescan_last_byte;
			}
			continue;
		}
		FLUSH
		do_con_trol(tty, vc, orig);
	}
	FLUSH
	console_conditional_schedule();
	release_console_sem();
	notify_update(vc);
	return n;
#undef FLUSH
}

/*
 * This is the console switching callback.
 *
 * Doing console switching in a process context allows
 * us to do the switches asynchronously (needed when we want
 * to switch due to a keyboard interrupt).  Synchronization
 * with other console code and prevention of re-entrancy is
 * ensured with console_sem.
 */
static void console_callback(struct work_struct *ignored)
{
	acquire_console_sem();

	if (want_console >= 0) {
		if (want_console != fg_console &&
		    vc_cons_allocated(want_console)) {
			hide_cursor(vc_cons[fg_console].d);
			change_console(vc_cons[want_console].d);
			/* we only changed when the console had already
			   been allocated - a new console is not created
			   in an interrupt routine */
		}
		want_console = -1;
	}
	if (do_poke_blanked_console) { /* do not unblank for a LED change */
		do_poke_blanked_console = 0;
		poke_blanked_console();
	}
	if (scrollback_delta) {
		struct vc_data *vc = vc_cons[fg_console].d;
		clear_selection();
		if (vc->vc_mode == KD_TEXT)
			vc->vc_sw->con_scrolldelta(vc, scrollback_delta);
		scrollback_delta = 0;
	}
	if (blank_timer_expired) {
		do_blank_screen(0);
		blank_timer_expired = 0;
	}
	notify_update(vc_cons[fg_console].d);

	release_console_sem();
}

int set_console(int nr)
{
	struct vc_data *vc = vc_cons[fg_console].d;

	if (!vc_cons_allocated(nr) || vt_dont_switch ||
		(vc->vt_mode.mode == VT_AUTO && vc->vc_mode == KD_GRAPHICS)) {

		/*
		 * Console switch will fail in console_callback() or
		 * change_console() so there is no point scheduling
		 * the callback
		 *
		 * Existing set_console() users don't check the return
		 * value so this shouldn't break anything
		 */
		return -EINVAL;
	}

	want_console = nr;
	schedule_console_callback();

	return 0;
}

struct tty_driver *console_driver;

#ifdef CONFIG_VT_CONSOLE

/**
 * vt_kmsg_redirect() - Sets/gets the kernel message console
 * @new:	The new virtual terminal number or -1 if the console should stay
 * 		unchanged
 *
 * By default, the kernel messages are always printed on the current virtual
 * console. However, the user may modify that default with the
 * TIOCL_SETKMSGREDIRECT ioctl call.
 *
 * This function sets the kernel message console to be @new. It returns the old
 * virtual console number. The virtual terminal number 0 (both as parameter and
 * return value) means no redirection (i.e. always printed on the currently
 * active console).
 *
 * The parameter -1 means that only the current console is returned, but the
 * value is not modified. You may use the macro vt_get_kmsg_redirect() in that
 * case to make the code more understandable.
 *
 * When the kernel is compiled without CONFIG_VT_CONSOLE, this function ignores
 * the parameter and always returns 0.
 */
int vt_kmsg_redirect(int new)
{
	static int kmsg_con;

	if (new != -1)
		return xchg(&kmsg_con, new);
	else
		return kmsg_con;
}

/*
 *	Console on virtual terminal
 *
 * The console must be locked when we get here.
 */

static void vt_console_print(struct console *co, const char *b, unsigned count)
{
	struct vc_data *vc = vc_cons[fg_console].d;
	unsigned char c;
	static DEFINE_SPINLOCK(printing_lock);
	const ushort *start;
	ushort cnt = 0;
	ushort myx;
	int kmsg_console;

	/* console busy or not yet initialized */
	if (!printable)
		return;
	if (!spin_trylock(&printing_lock))
		return;

	kmsg_console = vt_get_kmsg_redirect();
	if (kmsg_console && vc_cons_allocated(kmsg_console - 1))
		vc = vc_cons[kmsg_console - 1].d;

	/* read `x' only after setting currcons properly (otherwise
	   the `x' macro will read the x of the foreground console). */
	myx = vc->vc_x;

	if (!vc_cons_allocated(fg_console)) {
		/* impossible */
		/* printk("vt_console_print: tty %d not allocated ??\n", currcons+1); */
		goto quit;
	}

	if (vc->vc_mode != KD_TEXT && !vt_force_oops_output(vc))
		goto quit;

	/* undraw cursor first */
	if (IS_FG(vc))
		hide_cursor(vc);

	start = (ushort *)vc->vc_pos;

	/* Contrived structure to try to emulate original need_wrap behaviour
	 * Problems caused when we have need_wrap set on '\n' character */
	while (count--) {
		c = *b++;
		if (c == 10 || c == 13 || c == 8 || vc->vc_need_wrap) {
			if (cnt > 0) {
				if (CON_IS_VISIBLE(vc))
					vc->vc_sw->con_putcs(vc, start, cnt, vc->vc_y, vc->vc_x);
				vc->vc_x += cnt;
				if (vc->vc_need_wrap)
					vc->vc_x--;
				cnt = 0;
			}
			if (c == 8) {		/* backspace */
				bs(vc);
				start = (ushort *)vc->vc_pos;
				myx = vc->vc_x;
				continue;
			}
			if (c != 13)
				lf(vc);
			cr(vc);
			start = (ushort *)vc->vc_pos;
			myx = vc->vc_x;
			if (c == 10 || c == 13)
				continue;
		}
		scr_writew((vc->vc_attr << 8) + c, (unsigned short *)vc->vc_pos);
		notify_write(vc, c);
		cnt++;
		if (myx == vc->vc_cols - 1) {
			vc->vc_need_wrap = 1;
			continue;
		}
		vc->vc_pos += 2;
		myx++;
	}
	if (cnt > 0) {
		if (CON_IS_VISIBLE(vc))
			vc->vc_sw->con_putcs(vc, start, cnt, vc->vc_y, vc->vc_x);
		vc->vc_x += cnt;
		if (vc->vc_x == vc->vc_cols) {
			vc->vc_x--;
			vc->vc_need_wrap = 1;
		}
	}
	set_cursor(vc);
	notify_update(vc);

quit:
	spin_unlock(&printing_lock);
}

static struct tty_driver *vt_console_device(struct console *c, int *index)
{
	*index = c->index ? c->index-1 : fg_console;
	return console_driver;
}

static struct console vt_console_driver = {
	.name		= "tty",
	.write		= vt_console_print,
	.device		= vt_console_device,
	.unblank	= unblank_screen,
	.flags		= CON_PRINTBUFFER,
	.index		= -1,
};
#endif

/*
 *	Handling of Linux-specific VC ioctls
 */

/*
 * Generally a bit racy with respect to console_sem().
 *
 * There are some functions which don't need it.
 *
 * There are some functions which can sleep for arbitrary periods
 * (paste_selection) but we don't need the lock there anyway.
 *
 * set_selection has locking, and definitely needs it
 */

int tioclinux(struct tty_struct *tty, unsigned long arg)
{
	char type, data;
	char __user *p = (char __user *)arg;
	int lines;
	int ret;

	if (current->signal->tty != tty && !capable(CAP_SYS_ADMIN))
		return -EPERM;
	if (get_user(type, p))
		return -EFAULT;
	ret = 0;

	switch (type)
	{
		case TIOCL_SETSEL:
			acquire_console_sem();
			ret = set_selection((struct tiocl_selection __user *)(p+1), tty);
			release_console_sem();
			break;
		case TIOCL_PASTESEL:
			ret = paste_selection(tty);
			break;
		case TIOCL_UNBLANKSCREEN:
			acquire_console_sem();
			unblank_screen();
			release_console_sem();
			break;
		case TIOCL_SELLOADLUT:
			ret = sel_loadlut(p);
			break;
		case TIOCL_GETSHIFTSTATE:

	/*
	 * Make it possible to react to Shift+Mousebutton.
	 * Note that 'shift_state' is an undocumented
	 * kernel-internal variable; programs not closely
	 * related to the kernel should not use this.
	 */
	 		data = shift_state;
			ret = __put_user(data, p);
			break;
		case TIOCL_GETMOUSEREPORTING:
			data = mouse_reporting();
			ret = __put_user(data, p);
			break;
		case TIOCL_SETVESABLANK:
			ret = set_vesa_blanking(p);
			break;
		case TIOCL_GETKMSGREDIRECT:
			data = vt_get_kmsg_redirect();
			ret = __put_user(data, p);
			break;
		case TIOCL_SETKMSGREDIRECT:
			if (!capable(CAP_SYS_ADMIN)) {
				ret = -EPERM;
			} else {
				if (get_user(data, p+1))
					ret = -EFAULT;
				else
					vt_kmsg_redirect(data);
			}
			break;
		case TIOCL_GETFGCONSOLE:
			ret = fg_console;
			break;
		case TIOCL_SCROLLCONSOLE:
			if (get_user(lines, (s32 __user *)(p+4))) {
				ret = -EFAULT;
			} else {
				scrollfront(vc_cons[fg_console].d, lines);
				ret = 0;
			}
			break;
		case TIOCL_BLANKSCREEN:	/* until explicitly unblanked, not only poked */
			acquire_console_sem();
			ignore_poke = 1;
			do_blank_screen(0);
			release_console_sem();
			break;
		case TIOCL_BLANKEDSCREEN:
			ret = console_blanked;
			break;
		default:
			ret = -EINVAL;
			break;
	}
	return ret;
}

/*
 * /dev/ttyN handling
 */

static int con_write(struct tty_struct *tty, const unsigned char *buf, int count)
{
	int	retval;

	retval = do_con_write(tty, buf, count);
	con_flush_chars(tty);

	return retval;
}

static int con_put_char(struct tty_struct *tty, unsigned char ch)
{
	if (in_interrupt())
		return 0;	/* n_r3964 calls put_char() from interrupt context */
	return do_con_write(tty, &ch, 1);
}

static int con_write_room(struct tty_struct *tty)
{
	if (tty->stopped)
		return 0;
	return 32768;		/* No limit, really; we're not buffering */
}

static int con_chars_in_buffer(struct tty_struct *tty)
{
	return 0;		/* we're not buffering */
}

/*
 * con_throttle and con_unthrottle are only used for
 * paste_selection(), which has to stuff in a large number of
 * characters...
 */
static void con_throttle(struct tty_struct *tty)
{
}

static void con_unthrottle(struct tty_struct *tty)
{
	struct vc_data *vc = tty->driver_data;

	wake_up_interruptible(&vc->paste_wait);
}

/*
 * Turn the Scroll-Lock LED on when the tty is stopped
 */
static void con_stop(struct tty_struct *tty)
{
	int console_num;
	if (!tty)
		return;
	console_num = tty->index;
	if (!vc_cons_allocated(console_num))
		return;
	set_vc_kbd_led(kbd_table + console_num, VC_SCROLLOCK);
	set_leds();
}

/*
 * Turn the Scroll-Lock LED off when the console is started
 */
static void con_start(struct tty_struct *tty)
{
	int console_num;
	if (!tty)
		return;
	console_num = tty->index;
	if (!vc_cons_allocated(console_num))
		return;
	clr_vc_kbd_led(kbd_table + console_num, VC_SCROLLOCK);
	set_leds();
}

static void con_flush_chars(struct tty_struct *tty)
{
	struct vc_data *vc;

	if (in_interrupt())	/* from flush_to_ldisc */
		return;

	/* if we race with con_close(), vt may be null */
	acquire_console_sem();
	vc = tty->driver_data;
	if (vc)
		set_cursor(vc);
	release_console_sem();
}

/*
 * Allocate the console screen memory.
 */
static int con_open(struct tty_struct *tty, struct file *filp)
{
	unsigned int currcons = tty->index;
	int ret = 0;

	acquire_console_sem();
	if (tty->driver_data == NULL) {
		ret = vc_allocate(currcons);
		if (ret == 0) {
			struct vc_data *vc = vc_cons[currcons].d;

			/* Still being freed */
			if (vc->port.tty) {
				release_console_sem();
				return -ERESTARTSYS;
			}
			tty->driver_data = vc;
			vc->port.tty = tty;

			if (!tty->winsize.ws_row && !tty->winsize.ws_col) {
				tty->winsize.ws_row = vc_cons[currcons].d->vc_rows;
				tty->winsize.ws_col = vc_cons[currcons].d->vc_cols;
			}
			if (vc->vc_utf)
				tty->termios->c_iflag |= IUTF8;
			else
				tty->termios->c_iflag &= ~IUTF8;
			release_console_sem();
			return ret;
		}
	}
	release_console_sem();
	return ret;
}

static void con_close(struct tty_struct *tty, struct file *filp)
{
	/* Nothing to do - we defer to shutdown */
}

static void con_shutdown(struct tty_struct *tty)
{
	struct vc_data *vc = tty->driver_data;
	BUG_ON(vc == NULL);
	acquire_console_sem();
	vc->port.tty = NULL;
	release_console_sem();
	tty_shutdown(tty);
}

static int default_italic_color    = 2; // green (ASCII)
static int default_underline_color = 3; // cyan (ASCII)
module_param_named(italic, default_italic_color, int, S_IRUGO | S_IWUSR);
module_param_named(underline, default_underline_color, int, S_IRUGO | S_IWUSR);

static void vc_init(struct vc_data *vc, unsigned int rows,
		    unsigned int cols, int do_clear)
{
	int j, k ;

	vc->vc_cols = cols;
	vc->vc_rows = rows;
	vc->vc_size_row = cols << 1;
	vc->vc_screenbuf_size = vc->vc_rows * vc->vc_size_row;

	set_origin(vc);
	vc->vc_pos = vc->vc_origin;
	reset_vc(vc);
	for (j=k=0; j<16; j++) {
		vc->vc_palette[k++] = default_red[j] ;
		vc->vc_palette[k++] = default_grn[j] ;
		vc->vc_palette[k++] = default_blu[j] ;
	}
	vc->vc_def_color       = 0x07;   /* white */
	vc->vc_ulcolor         = default_underline_color;
	vc->vc_itcolor         = default_italic_color;
	vc->vc_halfcolor       = 0x08;   /* grey */
	init_waitqueue_head(&vc->paste_wait);
	reset_terminal(vc, do_clear);
}

/*
 * This routine initializes console interrupts, and does nothing
 * else. If you want the screen to clear, call tty_write with
 * the appropriate escape-sequence.
 */

static int __init con_init(void)
{
	const char *display_desc = NULL;
	struct vc_data *vc;
	unsigned int currcons = 0, i;

	acquire_console_sem();

	if (conswitchp)
		display_desc = conswitchp->con_startup();
	if (!display_desc) {
		fg_console = 0;
		release_console_sem();
		return 0;
	}

	for (i = 0; i < MAX_NR_CON_DRIVER; i++) {
		struct con_driver *con_driver = &registered_con_driver[i];

		if (con_driver->con == NULL) {
			con_driver->con = conswitchp;
			con_driver->desc = display_desc;
			con_driver->flag = CON_DRIVER_FLAG_INIT;
			con_driver->first = 0;
			con_driver->last = MAX_NR_CONSOLES - 1;
			break;
		}
	}

	for (i = 0; i < MAX_NR_CONSOLES; i++)
		con_driver_map[i] = conswitchp;

	if (blankinterval) {
		blank_state = blank_normal_wait;
		mod_timer(&console_timer, jiffies + (blankinterval * HZ));
	}

	for (currcons = 0; currcons < MIN_NR_CONSOLES; currcons++) {
		vc_cons[currcons].d = vc = kzalloc(sizeof(struct vc_data), GFP_NOWAIT);
		INIT_WORK(&vc_cons[currcons].SAK_work, vc_SAK);
		tty_port_init(&vc->port);
		visual_init(vc, currcons, 1);
		vc->vc_screenbuf = kzalloc(vc->vc_screenbuf_size, GFP_NOWAIT);
		vc_init(vc, vc->vc_rows, vc->vc_cols,
			currcons || !vc->vc_sw->con_save_screen);
	}
	currcons = fg_console = 0;
	master_display_fg = vc = vc_cons[currcons].d;
	set_origin(vc);
	save_screen(vc);
	gotoxy(vc, vc->vc_x, vc->vc_y);
	csi_J(vc, 0);
	update_screen(vc);
	printk("Console: %s %s %dx%d",
		vc->vc_can_do_color ? "colour" : "mono",
		display_desc, vc->vc_cols, vc->vc_rows);
	printable = 1;
	printk("\n");

	release_console_sem();

#ifdef CONFIG_VT_CONSOLE
	register_console(&vt_console_driver);
#endif
	return 0;
}
console_initcall(con_init);

static const struct tty_operations con_ops = {
	.open = con_open,
	.close = con_close,
	.write = con_write,
	.write_room = con_write_room,
	.put_char = con_put_char,
	.flush_chars = con_flush_chars,
	.chars_in_buffer = con_chars_in_buffer,
	.ioctl = vt_ioctl,
#ifdef CONFIG_COMPAT
	.compat_ioctl = vt_compat_ioctl,
#endif
	.stop = con_stop,
	.start = con_start,
	.throttle = con_throttle,
	.unthrottle = con_unthrottle,
	.resize = vt_resize,
	.shutdown = con_shutdown
};

static struct cdev vc0_cdev;

int __init vty_init(const struct file_operations *console_fops)
{
	cdev_init(&vc0_cdev, console_fops);
	if (cdev_add(&vc0_cdev, MKDEV(TTY_MAJOR, 0), 1) ||
	    register_chrdev_region(MKDEV(TTY_MAJOR, 0), 1, "/dev/vc/0") < 0)
		panic("Couldn't register /dev/tty0 driver\n");
	device_create(tty_class, NULL, MKDEV(TTY_MAJOR, 0), NULL, "tty0");

	vcs_init();

	console_driver = alloc_tty_driver(MAX_NR_CONSOLES);
	if (!console_driver)
		panic("Couldn't allocate console driver\n");
	console_driver->owner = THIS_MODULE;
	console_driver->name = "tty";
	console_driver->name_base = 1;
	console_driver->major = TTY_MAJOR;
	console_driver->minor_start = 1;
	console_driver->type = TTY_DRIVER_TYPE_CONSOLE;
	console_driver->init_termios = tty_std_termios;
	if (default_utf8)
		console_driver->init_termios.c_iflag |= IUTF8;
	console_driver->flags = TTY_DRIVER_REAL_RAW | TTY_DRIVER_RESET_TERMIOS;
	tty_set_operations(console_driver, &con_ops);
	if (tty_register_driver(console_driver))
		panic("Couldn't register console driver\n");
	kbd_init();
	console_map_init();
#ifdef CONFIG_MDA_CONSOLE
	mda_console_init();
#endif
	return 0;
}

#ifndef VT_SINGLE_DRIVER

static struct class *vtconsole_class;

static int bind_con_driver(const struct consw *csw, int first, int last,
			   int deflt)
{
	struct module *owner = csw->owner;
	const char *desc = NULL;
	struct con_driver *con_driver;
	int i, j = -1, k = -1, retval = -ENODEV;

	if (!try_module_get(owner))
		return -ENODEV;

	acquire_console_sem();

	/* check if driver is registered */
	for (i = 0; i < MAX_NR_CON_DRIVER; i++) {
		con_driver = &registered_con_driver[i];

		if (con_driver->con == csw) {
			desc = con_driver->desc;
			retval = 0;
			break;
		}
	}

	if (retval)
		goto err;

	if (!(con_driver->flag & CON_DRIVER_FLAG_INIT)) {
		csw->con_startup();
		con_driver->flag |= CON_DRIVER_FLAG_INIT;
	}

	if (deflt) {
		if (conswitchp)
			module_put(conswitchp->owner);

		__module_get(owner);
		conswitchp = csw;
	}

	first = max(first, con_driver->first);
	last = min(last, con_driver->last);

	for (i = first; i <= last; i++) {
		int old_was_color;
		struct vc_data *vc = vc_cons[i].d;

		if (con_driver_map[i])
			module_put(con_driver_map[i]->owner);
		__module_get(owner);
		con_driver_map[i] = csw;

		if (!vc || !vc->vc_sw)
			continue;

		j = i;

		if (CON_IS_VISIBLE(vc)) {
			k = i;
			save_screen(vc);
		}

		old_was_color = vc->vc_can_do_color;
		vc->vc_sw->con_deinit(vc);
		if (!vc->vc_origin)
			vc->vc_origin = (unsigned long)vc->vc_screenbuf;
		visual_init(vc, i, 0);
		set_origin(vc);
		update_attr(vc);

		/* If the console changed between mono <-> color, then
		 * the attributes in the screenbuf will be wrong.  The
		 * following resets all attributes to something sane.
		 */
		if (old_was_color != vc->vc_can_do_color)
			clear_buffer_attributes(vc);
	}

	printk("Console: switching ");
	if (!deflt)
		printk("consoles %d-%d ", first+1, last+1);
	if (j >= 0) {
		struct vc_data *vc = vc_cons[j].d;

		printk("to %s %s %dx%d\n",
		       vc->vc_can_do_color ? "colour" : "mono",
		       desc, vc->vc_cols, vc->vc_rows);

		if (k >= 0) {
			vc = vc_cons[k].d;
			update_screen(vc);
		}
	} else
		printk("to %s\n", desc);

	retval = 0;
err:
	release_console_sem();
	module_put(owner);
	return retval;
};

#ifdef CONFIG_VT_HW_CONSOLE_BINDING
static int con_is_graphics(const struct consw *csw, int first, int last)
{
	int i, retval = 0;

	for (i = first; i <= last; i++) {
		struct vc_data *vc = vc_cons[i].d;

		if (vc && vc->vc_mode == KD_GRAPHICS) {
			retval = 1;
			break;
		}
	}

	return retval;
}

/**
 * unbind_con_driver - unbind a console driver
 * @csw: pointer to console driver to unregister
 * @first: first in range of consoles that @csw should be unbound from
 * @last: last in range of consoles that @csw should be unbound from
 * @deflt: should next bound console driver be default after @csw is unbound?
 *
 * To unbind a driver from all possible consoles, pass 0 as @first and
 * %MAX_NR_CONSOLES as @last.
 *
 * @deflt controls whether the console that ends up replacing @csw should be
 * the default console.
 *
 * RETURNS:
 * -ENODEV if @csw isn't a registered console driver or can't be unregistered
 * or 0 on success.
 */
int unbind_con_driver(const struct consw *csw, int first, int last, int deflt)
{
	struct module *owner = csw->owner;
	const struct consw *defcsw = NULL;
	struct con_driver *con_driver = NULL, *con_back = NULL;
	int i, retval = -ENODEV;

	if (!try_module_get(owner))
		return -ENODEV;

	acquire_console_sem();

	/* check if driver is registered and if it is unbindable */
	for (i = 0; i < MAX_NR_CON_DRIVER; i++) {
		con_driver = &registered_con_driver[i];

		if (con_driver->con == csw &&
		    con_driver->flag & CON_DRIVER_FLAG_MODULE) {
			retval = 0;
			break;
		}
	}

	if (retval) {
		release_console_sem();
		goto err;
	}

	retval = -ENODEV;

	/* check if backup driver exists */
	for (i = 0; i < MAX_NR_CON_DRIVER; i++) {
		con_back = &registered_con_driver[i];

		if (con_back->con &&
		    !(con_back->flag & CON_DRIVER_FLAG_MODULE)) {
			defcsw = con_back->con;
			retval = 0;
			break;
		}
	}

	if (retval) {
		release_console_sem();
		goto err;
	}

	if (!con_is_bound(csw)) {
		release_console_sem();
		goto err;
	}

	first = max(first, con_driver->first);
	last = min(last, con_driver->last);

	for (i = first; i <= last; i++) {
		if (con_driver_map[i] == csw) {
			module_put(csw->owner);
			con_driver_map[i] = NULL;
		}
	}

	if (!con_is_bound(defcsw)) {
		const struct consw *defconsw = conswitchp;

		defcsw->con_startup();
		con_back->flag |= CON_DRIVER_FLAG_INIT;
		/*
		 * vgacon may change the default driver to point
		 * to dummycon, we restore it here...
		 */
		conswitchp = defconsw;
	}

	if (!con_is_bound(csw))
		con_driver->flag &= ~CON_DRIVER_FLAG_INIT;

	release_console_sem();
	/* ignore return value, binding should not fail */
	bind_con_driver(defcsw, first, last, deflt);
err:
	module_put(owner);
	return retval;

}
EXPORT_SYMBOL(unbind_con_driver);

static int vt_bind(struct con_driver *con)
{
	const struct consw *defcsw = NULL, *csw = NULL;
	int i, more = 1, first = -1, last = -1, deflt = 0;

 	if (!con->con || !(con->flag & CON_DRIVER_FLAG_MODULE) ||
	    con_is_graphics(con->con, con->first, con->last))
		goto err;

	csw = con->con;

	for (i = 0; i < MAX_NR_CON_DRIVER; i++) {
		struct con_driver *con = &registered_con_driver[i];

		if (con->con && !(con->flag & CON_DRIVER_FLAG_MODULE)) {
			defcsw = con->con;
			break;
		}
	}

	if (!defcsw)
		goto err;

	while (more) {
		more = 0;

		for (i = con->first; i <= con->last; i++) {
			if (con_driver_map[i] == defcsw) {
				if (first == -1)
					first = i;
				last = i;
				more = 1;
			} else if (first != -1)
				break;
		}

		if (first == 0 && last == MAX_NR_CONSOLES -1)
			deflt = 1;

		if (first != -1)
			bind_con_driver(csw, first, last, deflt);

		first = -1;
		last = -1;
		deflt = 0;
	}

err:
	return 0;
}

static int vt_unbind(struct con_driver *con)
{
	const struct consw *csw = NULL;
	int i, more = 1, first = -1, last = -1, deflt = 0;

 	if (!con->con || !(con->flag & CON_DRIVER_FLAG_MODULE) ||
	    con_is_graphics(con->con, con->first, con->last))
		goto err;

	csw = con->con;

	while (more) {
		more = 0;

		for (i = con->first; i <= con->last; i++) {
			if (con_driver_map[i] == csw) {
				if (first == -1)
					first = i;
				last = i;
				more = 1;
			} else if (first != -1)
				break;
		}

		if (first == 0 && last == MAX_NR_CONSOLES -1)
			deflt = 1;

		if (first != -1)
			unbind_con_driver(csw, first, last, deflt);

		first = -1;
		last = -1;
		deflt = 0;
	}

err:
	return 0;
}
#else
static inline int vt_bind(struct con_driver *con)
{
	return 0;
}
static inline int vt_unbind(struct con_driver *con)
{
	return 0;
}
#endif /* CONFIG_VT_HW_CONSOLE_BINDING */

static ssize_t store_bind(struct device *dev, struct device_attribute *attr,
			  const char *buf, size_t count)
{
	struct con_driver *con = dev_get_drvdata(dev);
	int bind = simple_strtoul(buf, NULL, 0);

	if (bind)
		vt_bind(con);
	else
		vt_unbind(con);

	return count;
}

static ssize_t show_bind(struct device *dev, struct device_attribute *attr,
			 char *buf)
{
	struct con_driver *con = dev_get_drvdata(dev);
	int bind = con_is_bound(con->con);

	return snprintf(buf, PAGE_SIZE, "%i\n", bind);
}

static ssize_t show_name(struct device *dev, struct device_attribute *attr,
			 char *buf)
{
	struct con_driver *con = dev_get_drvdata(dev);

	return snprintf(buf, PAGE_SIZE, "%s %s\n",
			(con->flag & CON_DRIVER_FLAG_MODULE) ? "(M)" : "(S)",
			 con->desc);

}

static struct device_attribute device_attrs[] = {
	__ATTR(bind, S_IRUGO|S_IWUSR, show_bind, store_bind),
	__ATTR(name, S_IRUGO, show_name, NULL),
};

static int vtconsole_init_device(struct con_driver *con)
{
	int i;
	int error = 0;

	con->flag |= CON_DRIVER_FLAG_ATTR;
	dev_set_drvdata(con->dev, con);
	for (i = 0; i < ARRAY_SIZE(device_attrs); i++) {
		error = device_create_file(con->dev, &device_attrs[i]);
		if (error)
			break;
	}

	if (error) {
		while (--i >= 0)
			device_remove_file(con->dev, &device_attrs[i]);
		con->flag &= ~CON_DRIVER_FLAG_ATTR;
	}

	return error;
}

static void vtconsole_deinit_device(struct con_driver *con)
{
	int i;

	if (con->flag & CON_DRIVER_FLAG_ATTR) {
		for (i = 0; i < ARRAY_SIZE(device_attrs); i++)
			device_remove_file(con->dev, &device_attrs[i]);
		con->flag &= ~CON_DRIVER_FLAG_ATTR;
	}
}

/**
 * con_is_bound - checks if driver is bound to the console
 * @csw: console driver
 *
 * RETURNS: zero if unbound, nonzero if bound
 *
 * Drivers can call this and if zero, they should release
 * all resources allocated on con_startup()
 */
int con_is_bound(const struct consw *csw)
{
	int i, bound = 0;

	for (i = 0; i < MAX_NR_CONSOLES; i++) {
		if (con_driver_map[i] == csw) {
			bound = 1;
			break;
		}
	}

	return bound;
}
EXPORT_SYMBOL(con_is_bound);

/**
 * con_debug_enter - prepare the console for the kernel debugger
 * @sw: console driver
 *
 * Called when the console is taken over by the kernel debugger, this
 * function needs to save the current console state, then put the console
 * into a state suitable for the kernel debugger.
 *
 * RETURNS:
 * Zero on success, nonzero if a failure occurred when trying to prepare
 * the console for the debugger.
 */
int con_debug_enter(struct vc_data *vc)
{
	int ret = 0;

	saved_fg_console = fg_console;
	saved_last_console = last_console;
	saved_want_console = want_console;
	saved_vc_mode = vc->vc_mode;
<<<<<<< HEAD
=======
	saved_console_blanked = console_blanked;
>>>>>>> 053d8f66
	vc->vc_mode = KD_TEXT;
	console_blanked = 0;
	if (vc->vc_sw->con_debug_enter)
		ret = vc->vc_sw->con_debug_enter(vc);
#ifdef CONFIG_KGDB_KDB
	/* Set the initial LINES variable if it is not already set */
	if (vc->vc_rows < 999) {
		int linecount;
		char lns[4];
		const char *setargs[3] = {
			"set",
			"LINES",
			lns,
		};
		if (kdbgetintenv(setargs[0], &linecount)) {
			snprintf(lns, 4, "%i", vc->vc_rows);
			kdb_set(2, setargs);
		}
	}
#endif /* CONFIG_KGDB_KDB */
	return ret;
}
EXPORT_SYMBOL_GPL(con_debug_enter);

/**
 * con_debug_leave - restore console state
 * @sw: console driver
 *
 * Restore the console state to what it was before the kernel debugger
 * was invoked.
 *
 * RETURNS:
 * Zero on success, nonzero if a failure occurred when trying to restore
 * the console.
 */
int con_debug_leave(void)
{
	struct vc_data *vc;
	int ret = 0;

	fg_console = saved_fg_console;
	last_console = saved_last_console;
	want_console = saved_want_console;
<<<<<<< HEAD
=======
	console_blanked = saved_console_blanked;
>>>>>>> 053d8f66
	vc_cons[fg_console].d->vc_mode = saved_vc_mode;

	vc = vc_cons[fg_console].d;
	if (vc->vc_sw->con_debug_leave)
		ret = vc->vc_sw->con_debug_leave(vc);
	return ret;
}
EXPORT_SYMBOL_GPL(con_debug_leave);

/**
 * register_con_driver - register console driver to console layer
 * @csw: console driver
 * @first: the first console to take over, minimum value is 0
 * @last: the last console to take over, maximum value is MAX_NR_CONSOLES -1
 *
 * DESCRIPTION: This function registers a console driver which can later
 * bind to a range of consoles specified by @first and @last. It will
 * also initialize the console driver by calling con_startup().
 */
int register_con_driver(const struct consw *csw, int first, int last)
{
	struct module *owner = csw->owner;
	struct con_driver *con_driver;
	const char *desc;
	int i, retval = 0;

	if (!try_module_get(owner))
		return -ENODEV;

	acquire_console_sem();

	for (i = 0; i < MAX_NR_CON_DRIVER; i++) {
		con_driver = &registered_con_driver[i];

		/* already registered */
		if (con_driver->con == csw)
			retval = -EINVAL;
	}

	if (retval)
		goto err;

	desc = csw->con_startup();

	if (!desc)
		goto err;

	retval = -EINVAL;

	for (i = 0; i < MAX_NR_CON_DRIVER; i++) {
		con_driver = &registered_con_driver[i];

		if (con_driver->con == NULL) {
			con_driver->con = csw;
			con_driver->desc = desc;
			con_driver->node = i;
			con_driver->flag = CON_DRIVER_FLAG_MODULE |
			                   CON_DRIVER_FLAG_INIT;
			con_driver->first = first;
			con_driver->last = last;
			retval = 0;
			break;
		}
	}

	if (retval)
		goto err;

	con_driver->dev = device_create(vtconsole_class, NULL,
						MKDEV(0, con_driver->node),
						NULL, "vtcon%i",
						con_driver->node);

	if (IS_ERR(con_driver->dev)) {
		printk(KERN_WARNING "Unable to create device for %s; "
		       "errno = %ld\n", con_driver->desc,
		       PTR_ERR(con_driver->dev));
		con_driver->dev = NULL;
	} else {
		vtconsole_init_device(con_driver);
	}

err:
	release_console_sem();
	module_put(owner);
	return retval;
}
EXPORT_SYMBOL(register_con_driver);

/**
 * unregister_con_driver - unregister console driver from console layer
 * @csw: console driver
 *
 * DESCRIPTION: All drivers that registers to the console layer must
 * call this function upon exit, or if the console driver is in a state
 * where it won't be able to handle console services, such as the
 * framebuffer console without loaded framebuffer drivers.
 *
 * The driver must unbind first prior to unregistration.
 */
int unregister_con_driver(const struct consw *csw)
{
	int i, retval = -ENODEV;

	acquire_console_sem();

	/* cannot unregister a bound driver */
	if (con_is_bound(csw))
		goto err;

	for (i = 0; i < MAX_NR_CON_DRIVER; i++) {
		struct con_driver *con_driver = &registered_con_driver[i];

		if (con_driver->con == csw &&
		    con_driver->flag & CON_DRIVER_FLAG_MODULE) {
			vtconsole_deinit_device(con_driver);
			device_destroy(vtconsole_class,
				       MKDEV(0, con_driver->node));
			con_driver->con = NULL;
			con_driver->desc = NULL;
			con_driver->dev = NULL;
			con_driver->node = 0;
			con_driver->flag = 0;
			con_driver->first = 0;
			con_driver->last = 0;
			retval = 0;
			break;
		}
	}
err:
	release_console_sem();
	return retval;
}
EXPORT_SYMBOL(unregister_con_driver);

/*
 *	If we support more console drivers, this function is used
 *	when a driver wants to take over some existing consoles
 *	and become default driver for newly opened ones.
 *
 *      take_over_console is basically a register followed by unbind
 */
int take_over_console(const struct consw *csw, int first, int last, int deflt)
{
	int err;

	err = register_con_driver(csw, first, last);

	if (!err)
		bind_con_driver(csw, first, last, deflt);

	return err;
}

/*
 * give_up_console is a wrapper to unregister_con_driver. It will only
 * work if driver is fully unbound.
 */
void give_up_console(const struct consw *csw)
{
	unregister_con_driver(csw);
}

static int __init vtconsole_class_init(void)
{
	int i;

	vtconsole_class = class_create(THIS_MODULE, "vtconsole");
	if (IS_ERR(vtconsole_class)) {
		printk(KERN_WARNING "Unable to create vt console class; "
		       "errno = %ld\n", PTR_ERR(vtconsole_class));
		vtconsole_class = NULL;
	}

	/* Add system drivers to sysfs */
	for (i = 0; i < MAX_NR_CON_DRIVER; i++) {
		struct con_driver *con = &registered_con_driver[i];

		if (con->con && !con->dev) {
			con->dev = device_create(vtconsole_class, NULL,
							 MKDEV(0, con->node),
							 NULL, "vtcon%i",
							 con->node);

			if (IS_ERR(con->dev)) {
				printk(KERN_WARNING "Unable to create "
				       "device for %s; errno = %ld\n",
				       con->desc, PTR_ERR(con->dev));
				con->dev = NULL;
			} else {
				vtconsole_init_device(con);
			}
		}
	}

	return 0;
}
postcore_initcall(vtconsole_class_init);

#endif

/*
 *	Screen blanking
 */

static int set_vesa_blanking(char __user *p)
{
	unsigned int mode;

	if (get_user(mode, p + 1))
		return -EFAULT;

	vesa_blank_mode = (mode < 4) ? mode : 0;
	return 0;
}

void do_blank_screen(int entering_gfx)
{
	struct vc_data *vc = vc_cons[fg_console].d;
	int i;

	WARN_CONSOLE_UNLOCKED();

	if (console_blanked) {
		if (blank_state == blank_vesa_wait) {
			blank_state = blank_off;
			vc->vc_sw->con_blank(vc, vesa_blank_mode + 1, 0);
		}
		return;
	}

	/* entering graphics mode? */
	if (entering_gfx) {
		hide_cursor(vc);
		save_screen(vc);
		vc->vc_sw->con_blank(vc, -1, 1);
		console_blanked = fg_console + 1;
		blank_state = blank_off;
		set_origin(vc);
		return;
	}

	if (blank_state != blank_normal_wait)
		return;
	blank_state = blank_off;

	/* don't blank graphics */
	if (vc->vc_mode != KD_TEXT) {
		console_blanked = fg_console + 1;
		return;
	}

	hide_cursor(vc);
	del_timer_sync(&console_timer);
	blank_timer_expired = 0;

	save_screen(vc);
	/* In case we need to reset origin, blanking hook returns 1 */
	i = vc->vc_sw->con_blank(vc, vesa_off_interval ? 1 : (vesa_blank_mode + 1), 0);
	console_blanked = fg_console + 1;
	if (i)
		set_origin(vc);

	if (console_blank_hook && console_blank_hook(1))
		return;

	if (vesa_off_interval && vesa_blank_mode) {
		blank_state = blank_vesa_wait;
		mod_timer(&console_timer, jiffies + vesa_off_interval);
	}
	vt_event_post(VT_EVENT_BLANK, vc->vc_num, vc->vc_num);
}
EXPORT_SYMBOL(do_blank_screen);

/*
 * Called by timer as well as from vt_console_driver
 */
void do_unblank_screen(int leaving_gfx)
{
	struct vc_data *vc;

	/* This should now always be called from a "sane" (read: can schedule)
	 * context for the sake of the low level drivers, except in the special
	 * case of oops_in_progress
	 */
	if (!oops_in_progress)
		might_sleep();

	WARN_CONSOLE_UNLOCKED();

	ignore_poke = 0;
	if (!console_blanked)
		return;
	if (!vc_cons_allocated(fg_console)) {
		/* impossible */
		printk("unblank_screen: tty %d not allocated ??\n", fg_console+1);
		return;
	}
	vc = vc_cons[fg_console].d;
	/* Try to unblank in oops case too */
	if (vc->vc_mode != KD_TEXT && !vt_force_oops_output(vc))
		return; /* but leave console_blanked != 0 */

	if (blankinterval) {
		mod_timer(&console_timer, jiffies + (blankinterval * HZ));
		blank_state = blank_normal_wait;
	}

	console_blanked = 0;
	if (vc->vc_sw->con_blank(vc, 0, leaving_gfx) || vt_force_oops_output(vc))
		/* Low-level driver cannot restore -> do it ourselves */
		update_screen(vc);
	if (console_blank_hook)
		console_blank_hook(0);
	set_palette(vc);
	set_cursor(vc);
	vt_event_post(VT_EVENT_UNBLANK, vc->vc_num, vc->vc_num);
}
EXPORT_SYMBOL(do_unblank_screen);

/*
 * This is called by the outside world to cause a forced unblank, mostly for
 * oopses. Currently, I just call do_unblank_screen(0), but we could eventually
 * call it with 1 as an argument and so force a mode restore... that may kill
 * X or at least garbage the screen but would also make the Oops visible...
 */
void unblank_screen(void)
{
	do_unblank_screen(0);
}

/*
 * We defer the timer blanking to work queue so it can take the console mutex
 * (console operations can still happen at irq time, but only from printk which
 * has the console mutex. Not perfect yet, but better than no locking
 */
static void blank_screen_t(unsigned long dummy)
{
	if (unlikely(!keventd_up())) {
		mod_timer(&console_timer, jiffies + (blankinterval * HZ));
		return;
	}
	blank_timer_expired = 1;
	schedule_work(&console_work);
}

void poke_blanked_console(void)
{
	WARN_CONSOLE_UNLOCKED();

	/* Add this so we quickly catch whoever might call us in a non
	 * safe context. Nowadays, unblank_screen() isn't to be called in
	 * atomic contexts and is allowed to schedule (with the special case
	 * of oops_in_progress, but that isn't of any concern for this
	 * function. --BenH.
	 */
	might_sleep();

	/* This isn't perfectly race free, but a race here would be mostly harmless,
	 * at worse, we'll do a spurrious blank and it's unlikely
	 */
	del_timer(&console_timer);
	blank_timer_expired = 0;

	if (ignore_poke || !vc_cons[fg_console].d || vc_cons[fg_console].d->vc_mode == KD_GRAPHICS)
		return;
	if (console_blanked)
		unblank_screen();
	else if (blankinterval) {
		mod_timer(&console_timer, jiffies + (blankinterval * HZ));
		blank_state = blank_normal_wait;
	}
}

/*
 *	Palettes
 */

static void set_palette(struct vc_data *vc)
{
	WARN_CONSOLE_UNLOCKED();

	if (vc->vc_mode != KD_GRAPHICS)
		vc->vc_sw->con_set_palette(vc, color_table);
}

static int set_get_cmap(unsigned char __user *arg, int set)
{
    int i, j, k;

    WARN_CONSOLE_UNLOCKED();

    for (i = 0; i < 16; i++)
	if (set) {
	    get_user(default_red[i], arg++);
	    get_user(default_grn[i], arg++);
	    get_user(default_blu[i], arg++);
	} else {
	    put_user(default_red[i], arg++);
	    put_user(default_grn[i], arg++);
	    put_user(default_blu[i], arg++);
	}
    if (set) {
	for (i = 0; i < MAX_NR_CONSOLES; i++)
	    if (vc_cons_allocated(i)) {
		for (j = k = 0; j < 16; j++) {
		    vc_cons[i].d->vc_palette[k++] = default_red[j];
		    vc_cons[i].d->vc_palette[k++] = default_grn[j];
		    vc_cons[i].d->vc_palette[k++] = default_blu[j];
		}
		set_palette(vc_cons[i].d);
	    }
    }
    return 0;
}

/*
 * Load palette into the DAC registers. arg points to a colour
 * map, 3 bytes per colour, 16 colours, range from 0 to 255.
 */

int con_set_cmap(unsigned char __user *arg)
{
	int rc;

	acquire_console_sem();
	rc = set_get_cmap (arg,1);
	release_console_sem();

	return rc;
}

int con_get_cmap(unsigned char __user *arg)
{
	int rc;

	acquire_console_sem();
	rc = set_get_cmap (arg,0);
	release_console_sem();

	return rc;
}

void reset_palette(struct vc_data *vc)
{
	int j, k;
	for (j=k=0; j<16; j++) {
		vc->vc_palette[k++] = default_red[j];
		vc->vc_palette[k++] = default_grn[j];
		vc->vc_palette[k++] = default_blu[j];
	}
	set_palette(vc);
}

/*
 *  Font switching
 *
 *  Currently we only support fonts up to 32 pixels wide, at a maximum height
 *  of 32 pixels. Userspace fontdata is stored with 32 bytes (shorts/ints, 
 *  depending on width) reserved for each character which is kinda wasty, but 
 *  this is done in order to maintain compatibility with the EGA/VGA fonts. It 
 *  is upto the actual low-level console-driver convert data into its favorite
 *  format (maybe we should add a `fontoffset' field to the `display'
 *  structure so we won't have to convert the fontdata all the time.
 *  /Jes
 */

#define max_font_size 65536

static int con_font_get(struct vc_data *vc, struct console_font_op *op)
{
	struct console_font font;
	int rc = -EINVAL;
	int c;

	if (vc->vc_mode != KD_TEXT)
		return -EINVAL;

	if (op->data) {
		font.data = kmalloc(max_font_size, GFP_KERNEL);
		if (!font.data)
			return -ENOMEM;
	} else
		font.data = NULL;

	acquire_console_sem();
	if (vc->vc_sw->con_font_get)
		rc = vc->vc_sw->con_font_get(vc, &font);
	else
		rc = -ENOSYS;
	release_console_sem();

	if (rc)
		goto out;

	c = (font.width+7)/8 * 32 * font.charcount;

	if (op->data && font.charcount > op->charcount)
		rc = -ENOSPC;
	if (!(op->flags & KD_FONT_FLAG_OLD)) {
		if (font.width > op->width || font.height > op->height) 
			rc = -ENOSPC;
	} else {
		if (font.width != 8)
			rc = -EIO;
		else if ((op->height && font.height > op->height) ||
			 font.height > 32)
			rc = -ENOSPC;
	}
	if (rc)
		goto out;

	op->height = font.height;
	op->width = font.width;
	op->charcount = font.charcount;

	if (op->data && copy_to_user(op->data, font.data, c))
		rc = -EFAULT;

out:
	kfree(font.data);
	return rc;
}

static int con_font_set(struct vc_data *vc, struct console_font_op *op)
{
	struct console_font font;
	int rc = -EINVAL;
	int size;

	if (vc->vc_mode != KD_TEXT)
		return -EINVAL;
	if (!op->data)
		return -EINVAL;
	if (op->charcount > 512)
		return -EINVAL;
	if (!op->height) {		/* Need to guess font height [compat] */
		int h, i;
		u8 __user *charmap = op->data;
		u8 tmp;
		
		/* If from KDFONTOP ioctl, don't allow things which can be done in userland,
		   so that we can get rid of this soon */
		if (!(op->flags & KD_FONT_FLAG_OLD))
			return -EINVAL;
		for (h = 32; h > 0; h--)
			for (i = 0; i < op->charcount; i++) {
				if (get_user(tmp, &charmap[32*i+h-1]))
					return -EFAULT;
				if (tmp)
					goto nonzero;
			}
		return -EINVAL;
	nonzero:
		op->height = h;
	}
	if (op->width <= 0 || op->width > 32 || op->height > 32)
		return -EINVAL;
	size = (op->width+7)/8 * 32 * op->charcount;
	if (size > max_font_size)
		return -ENOSPC;
	font.charcount = op->charcount;
	font.height = op->height;
	font.width = op->width;
	font.data = memdup_user(op->data, size);
	if (IS_ERR(font.data))
		return PTR_ERR(font.data);
	acquire_console_sem();
	if (vc->vc_sw->con_font_set)
		rc = vc->vc_sw->con_font_set(vc, &font, op->flags);
	else
		rc = -ENOSYS;
	release_console_sem();
	kfree(font.data);
	return rc;
}

static int con_font_default(struct vc_data *vc, struct console_font_op *op)
{
	struct console_font font = {.width = op->width, .height = op->height};
	char name[MAX_FONT_NAME];
	char *s = name;
	int rc;

	if (vc->vc_mode != KD_TEXT)
		return -EINVAL;

	if (!op->data)
		s = NULL;
	else if (strncpy_from_user(name, op->data, MAX_FONT_NAME - 1) < 0)
		return -EFAULT;
	else
		name[MAX_FONT_NAME - 1] = 0;

	acquire_console_sem();
	if (vc->vc_sw->con_font_default)
		rc = vc->vc_sw->con_font_default(vc, &font, s);
	else
		rc = -ENOSYS;
	release_console_sem();
	if (!rc) {
		op->width = font.width;
		op->height = font.height;
	}
	return rc;
}

static int con_font_copy(struct vc_data *vc, struct console_font_op *op)
{
	int con = op->height;
	int rc;

	if (vc->vc_mode != KD_TEXT)
		return -EINVAL;

	acquire_console_sem();
	if (!vc->vc_sw->con_font_copy)
		rc = -ENOSYS;
	else if (con < 0 || !vc_cons_allocated(con))
		rc = -ENOTTY;
	else if (con == vc->vc_num)	/* nothing to do */
		rc = 0;
	else
		rc = vc->vc_sw->con_font_copy(vc, con);
	release_console_sem();
	return rc;
}

int con_font_op(struct vc_data *vc, struct console_font_op *op)
{
	switch (op->op) {
	case KD_FONT_OP_SET:
		return con_font_set(vc, op);
	case KD_FONT_OP_GET:
		return con_font_get(vc, op);
	case KD_FONT_OP_SET_DEFAULT:
		return con_font_default(vc, op);
	case KD_FONT_OP_COPY:
		return con_font_copy(vc, op);
	}
	return -ENOSYS;
}

/*
 *	Interface exported to selection and vcs.
 */

/* used by selection */
u16 screen_glyph(struct vc_data *vc, int offset)
{
	u16 w = scr_readw(screenpos(vc, offset, 1));
	u16 c = w & 0xff;

	if (w & vc->vc_hi_font_mask)
		c |= 0x100;
	return c;
}
EXPORT_SYMBOL_GPL(screen_glyph);

/* used by vcs - note the word offset */
unsigned short *screen_pos(struct vc_data *vc, int w_offset, int viewed)
{
	return screenpos(vc, 2 * w_offset, viewed);
}

void getconsxy(struct vc_data *vc, unsigned char *p)
{
	p[0] = vc->vc_x;
	p[1] = vc->vc_y;
}

void putconsxy(struct vc_data *vc, unsigned char *p)
{
	hide_cursor(vc);
	gotoxy(vc, p[0], p[1]);
	set_cursor(vc);
}

u16 vcs_scr_readw(struct vc_data *vc, const u16 *org)
{
	if ((unsigned long)org == vc->vc_pos && softcursor_original != -1)
		return softcursor_original;
	return scr_readw(org);
}

void vcs_scr_writew(struct vc_data *vc, u16 val, u16 *org)
{
	scr_writew(val, org);
	if ((unsigned long)org == vc->vc_pos) {
		softcursor_original = -1;
		add_softcursor(vc);
	}
}

/*
 *	Visible symbols for modules
 */

EXPORT_SYMBOL(color_table);
EXPORT_SYMBOL(default_red);
EXPORT_SYMBOL(default_grn);
EXPORT_SYMBOL(default_blu);
EXPORT_SYMBOL(update_region);
EXPORT_SYMBOL(redraw_screen);
EXPORT_SYMBOL(vc_resize);
EXPORT_SYMBOL(fg_console);
EXPORT_SYMBOL(console_blank_hook);
EXPORT_SYMBOL(console_blanked);
EXPORT_SYMBOL(vc_cons);
EXPORT_SYMBOL(global_cursor_default);
#ifndef VT_SINGLE_DRIVER
EXPORT_SYMBOL(take_over_console);
EXPORT_SYMBOL(give_up_console);
#endif<|MERGE_RESOLUTION|>--- conflicted
+++ resolved
@@ -194,18 +194,11 @@
 int fg_console;
 int last_console;
 int want_console = -1;
-<<<<<<< HEAD
-int saved_fg_console;
-int saved_last_console;
-int saved_want_console;
-int saved_vc_mode;
-=======
 static int saved_fg_console;
 static int saved_last_console;
 static int saved_want_console;
 static int saved_vc_mode;
 static int saved_console_blanked;
->>>>>>> 053d8f66
 
 /*
  * For each existing display, we have a pointer to console currently visible
@@ -3076,8 +3069,7 @@
 
 		old_was_color = vc->vc_can_do_color;
 		vc->vc_sw->con_deinit(vc);
-		if (!vc->vc_origin)
-			vc->vc_origin = (unsigned long)vc->vc_screenbuf;
+		vc->vc_origin = (unsigned long)vc->vc_screenbuf;
 		visual_init(vc, i, 0);
 		set_origin(vc);
 		update_attr(vc);
@@ -3451,10 +3443,7 @@
 	saved_last_console = last_console;
 	saved_want_console = want_console;
 	saved_vc_mode = vc->vc_mode;
-<<<<<<< HEAD
-=======
 	saved_console_blanked = console_blanked;
->>>>>>> 053d8f66
 	vc->vc_mode = KD_TEXT;
 	console_blanked = 0;
 	if (vc->vc_sw->con_debug_enter)
@@ -3498,10 +3487,7 @@
 	fg_console = saved_fg_console;
 	last_console = saved_last_console;
 	want_console = saved_want_console;
-<<<<<<< HEAD
-=======
 	console_blanked = saved_console_blanked;
->>>>>>> 053d8f66
 	vc_cons[fg_console].d->vc_mode = saved_vc_mode;
 
 	vc = vc_cons[fg_console].d;
