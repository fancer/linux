// SPDX-License-Identifier: GPL-2.0
/* Copyright (C) 2012-2019 ARM Limited or its affiliates. */

#include <linux/kernel.h>
#include <linux/debugfs.h>
#include <linux/stringify.h>
#include "cc_driver.h"
#include "cc_crypto_ctx.h"
#include "cc_debugfs.h"

struct cc_debugfs_ctx {
	struct dentry *dir;
};

#define CC_DEBUG_REG(_X) {	\
	.name = __stringify(_X),\
	.offset = CC_REG(_X)	\
	}

/*
 * This is a global var for the dentry of the
 * debugfs ccree/ dir. It is not tied down to
 * a specific instance of ccree, hence it is
 * global.
 */
static struct dentry *cc_debugfs_dir;

static struct debugfs_reg32 ver_sig_regs[] = {
	{ .name = "SIGNATURE" }, /* Must be 0th */
	{ .name = "VERSION" }, /* Must be 1st */
};

static struct debugfs_reg32 pid_cid_regs[] = {
	CC_DEBUG_REG(PERIPHERAL_ID_0),
	CC_DEBUG_REG(PERIPHERAL_ID_1),
	CC_DEBUG_REG(PERIPHERAL_ID_2),
	CC_DEBUG_REG(PERIPHERAL_ID_3),
	CC_DEBUG_REG(PERIPHERAL_ID_4),
	CC_DEBUG_REG(COMPONENT_ID_0),
	CC_DEBUG_REG(COMPONENT_ID_1),
	CC_DEBUG_REG(COMPONENT_ID_2),
	CC_DEBUG_REG(COMPONENT_ID_3),
};

static struct debugfs_reg32 debug_regs[] = {
	CC_DEBUG_REG(HOST_IRR),
	CC_DEBUG_REG(HOST_POWER_DOWN_EN),
	CC_DEBUG_REG(AXIM_MON_ERR),
	CC_DEBUG_REG(DSCRPTR_QUEUE_CONTENT),
	CC_DEBUG_REG(HOST_IMR),
	CC_DEBUG_REG(AXIM_CFG),
	CC_DEBUG_REG(AXIM_CACHE_PARAMS),
	CC_DEBUG_REG(GPR_HOST),
	CC_DEBUG_REG(AXIM_MON_COMP),
};

void __init cc_debugfs_global_init(void)
{
	cc_debugfs_dir = debugfs_create_dir("ccree", NULL);
}

void __exit cc_debugfs_global_fini(void)
{
	debugfs_remove(cc_debugfs_dir);
}

int cc_debugfs_init(struct cc_drvdata *drvdata)
{
	struct device *dev = drvdata_to_dev(drvdata);
	struct cc_debugfs_ctx *ctx;
<<<<<<< HEAD
	struct debugfs_regset32 *regset;

	debug_regs[0].offset = drvdata->sig_offset;
	debug_regs[1].offset = drvdata->ver_offset;
=======
	struct debugfs_regset32 *regset, *verset;
>>>>>>> 0ecfebd2

	ctx = devm_kzalloc(dev, sizeof(*ctx), GFP_KERNEL);
	if (!ctx)
		return -ENOMEM;

	regset = devm_kzalloc(dev, sizeof(*regset), GFP_KERNEL);
	if (!regset)
		return -ENOMEM;

	regset->regs = debug_regs;
	regset->nregs = ARRAY_SIZE(debug_regs);
	regset->base = drvdata->cc_base;

	ctx->dir = debugfs_create_dir(drvdata->plat_dev->name, cc_debugfs_dir);
<<<<<<< HEAD

	debugfs_create_regset32("regs", 0400, ctx->dir, regset);
	debugfs_create_bool("coherent", 0400, ctx->dir, &drvdata->coherent);
=======

	debugfs_create_regset32("regs", 0400, ctx->dir, regset);
	debugfs_create_bool("coherent", 0400, ctx->dir, &drvdata->coherent);

	verset = devm_kzalloc(dev, sizeof(*verset), GFP_KERNEL);
	/* Failing here is not important enough to fail the module load */
	if (!verset)
		goto out;

	if (drvdata->hw_rev <= CC_HW_REV_712) {
		ver_sig_regs[0].offset = drvdata->sig_offset;
		ver_sig_regs[1].offset = drvdata->ver_offset;
		verset->regs = ver_sig_regs;
		verset->nregs = ARRAY_SIZE(ver_sig_regs);
	} else {
		verset->regs = pid_cid_regs;
		verset->nregs = ARRAY_SIZE(pid_cid_regs);
	}
	verset->base = drvdata->cc_base;

	debugfs_create_regset32("version", 0400, ctx->dir, verset);
>>>>>>> 0ecfebd2

out:
	drvdata->debugfs = ctx;
	return 0;
}

void cc_debugfs_fini(struct cc_drvdata *drvdata)
{
	struct cc_debugfs_ctx *ctx = (struct cc_debugfs_ctx *)drvdata->debugfs;

	debugfs_remove_recursive(ctx->dir);
}<|MERGE_RESOLUTION|>--- conflicted
+++ resolved
@@ -68,14 +68,7 @@
 {
 	struct device *dev = drvdata_to_dev(drvdata);
 	struct cc_debugfs_ctx *ctx;
-<<<<<<< HEAD
-	struct debugfs_regset32 *regset;
-
-	debug_regs[0].offset = drvdata->sig_offset;
-	debug_regs[1].offset = drvdata->ver_offset;
-=======
 	struct debugfs_regset32 *regset, *verset;
->>>>>>> 0ecfebd2
 
 	ctx = devm_kzalloc(dev, sizeof(*ctx), GFP_KERNEL);
 	if (!ctx)
@@ -90,11 +83,6 @@
 	regset->base = drvdata->cc_base;
 
 	ctx->dir = debugfs_create_dir(drvdata->plat_dev->name, cc_debugfs_dir);
-<<<<<<< HEAD
-
-	debugfs_create_regset32("regs", 0400, ctx->dir, regset);
-	debugfs_create_bool("coherent", 0400, ctx->dir, &drvdata->coherent);
-=======
 
 	debugfs_create_regset32("regs", 0400, ctx->dir, regset);
 	debugfs_create_bool("coherent", 0400, ctx->dir, &drvdata->coherent);
@@ -116,7 +104,6 @@
 	verset->base = drvdata->cc_base;
 
 	debugfs_create_regset32("version", 0400, ctx->dir, verset);
->>>>>>> 0ecfebd2
 
 out:
 	drvdata->debugfs = ctx;
