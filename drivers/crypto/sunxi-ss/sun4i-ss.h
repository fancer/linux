/*
 * sun4i-ss.h - hardware cryptographic accelerator for Allwinner A20 SoC
 *
 * Copyright (C) 2013-2015 Corentin LABBE <clabbe.montjoie@gmail.com>
 *
 * Support AES cipher with 128,192,256 bits keysize.
 * Support MD5 and SHA1 hash algorithms.
 * Support DES and 3DES
 *
 * You could find the datasheet in Documentation/arm/sunxi/README
 *
 * Licensed under the GPL-2.
 */

#include <linux/clk.h>
#include <linux/crypto.h>
#include <linux/io.h>
#include <linux/module.h>
#include <linux/of.h>
#include <linux/platform_device.h>
#include <linux/reset.h>
#include <crypto/scatterwalk.h>
#include <linux/scatterlist.h>
#include <linux/interrupt.h>
#include <linux/delay.h>
#include <crypto/md5.h>
#include <crypto/skcipher.h>
#include <crypto/sha.h>
#include <crypto/hash.h>
#include <crypto/internal/hash.h>
#include <crypto/internal/skcipher.h>
#include <crypto/aes.h>
#include <crypto/des.h>
#include <crypto/internal/rng.h>
#include <crypto/rng.h>

#define SS_CTL            0x00
#define SS_KEY0           0x04
#define SS_KEY1           0x08
#define SS_KEY2           0x0C
#define SS_KEY3           0x10
#define SS_KEY4           0x14
#define SS_KEY5           0x18
#define SS_KEY6           0x1C
#define SS_KEY7           0x20

#define SS_IV0            0x24
#define SS_IV1            0x28
#define SS_IV2            0x2C
#define SS_IV3            0x30

#define SS_FCSR           0x44

#define SS_MD0            0x4C
#define SS_MD1            0x50
#define SS_MD2            0x54
#define SS_MD3            0x58
#define SS_MD4            0x5C

#define SS_RXFIFO         0x200
#define SS_TXFIFO         0x204

/* SS_CTL configuration values */

/* PRNG generator mode - bit 15 */
#define SS_PRNG_ONESHOT		(0 << 15)
#define SS_PRNG_CONTINUE	(1 << 15)

/* IV mode for hash */
#define SS_IV_ARBITRARY		(1 << 14)

/* SS operation mode - bits 12-13 */
#define SS_ECB			(0 << 12)
#define SS_CBC			(1 << 12)
#define SS_CTS			(3 << 12)

/* Counter width for CNT mode - bits 10-11 */
#define SS_CNT_16BITS		(0 << 10)
#define SS_CNT_32BITS		(1 << 10)
#define SS_CNT_64BITS		(2 << 10)

/* Key size for AES - bits 8-9 */
#define SS_AES_128BITS		(0 << 8)
#define SS_AES_192BITS		(1 << 8)
#define SS_AES_256BITS		(2 << 8)

/* Operation direction - bit 7 */
#define SS_ENCRYPTION		(0 << 7)
#define SS_DECRYPTION		(1 << 7)

/* SS Method - bits 4-6 */
#define SS_OP_AES		(0 << 4)
#define SS_OP_DES		(1 << 4)
#define SS_OP_3DES		(2 << 4)
#define SS_OP_SHA1		(3 << 4)
#define SS_OP_MD5		(4 << 4)
#define SS_OP_PRNG		(5 << 4)

/* Data end bit - bit 2 */
#define SS_DATA_END		(1 << 2)

/* PRNG start bit - bit 1 */
#define SS_PRNG_START		(1 << 1)

/* SS Enable bit - bit 0 */
#define SS_DISABLED		(0 << 0)
#define SS_ENABLED		(1 << 0)

/* SS_FCSR configuration values */
/* RX FIFO status - bit 30 */
#define SS_RXFIFO_FREE		(1 << 30)

/* RX FIFO empty spaces - bits 24-29 */
#define SS_RXFIFO_SPACES(val)	(((val) >> 24) & 0x3f)

/* TX FIFO status - bit 22 */
#define SS_TXFIFO_AVAILABLE	(1 << 22)

/* TX FIFO available spaces - bits 16-21 */
#define SS_TXFIFO_SPACES(val)	(((val) >> 16) & 0x3f)

#define SS_RX_MAX	32
#define SS_RX_DEFAULT	SS_RX_MAX
#define SS_TX_MAX	33

#define SS_RXFIFO_EMP_INT_PENDING	(1 << 10)
#define SS_TXFIFO_AVA_INT_PENDING	(1 << 8)
#define SS_RXFIFO_EMP_INT_ENABLE	(1 << 2)
#define SS_TXFIFO_AVA_INT_ENABLE	(1 << 0)

#define SS_SEED_LEN 192
#define SS_DATA_LEN 160

struct sun4i_ss_ctx {
	void __iomem *base;
	int irq;
	struct clk *busclk;
	struct clk *ssclk;
	struct reset_control *reset;
	struct device *dev;
	struct resource *res;
	spinlock_t slock; /* control the use of the device */
#ifdef CONFIG_CRYPTO_DEV_SUN4I_SS_PRNG
	u32 seed[SS_SEED_LEN / BITS_PER_LONG];
#endif
};

struct sun4i_ss_alg_template {
	u32 type;
	u32 mode;
	union {
		struct skcipher_alg crypto;
		struct ahash_alg hash;
		struct rng_alg rng;
	} alg;
	struct sun4i_ss_ctx *ss;
};

struct sun4i_tfm_ctx {
	u32 key[AES_MAX_KEY_SIZE / 4];/* divided by sizeof(u32) */
	u32 keylen;
	u32 keymode;
	struct sun4i_ss_ctx *ss;
};

struct sun4i_cipher_req_ctx {
	u32 mode;
};

struct sun4i_req_ctx {
	u32 mode;
	u64 byte_count; /* number of bytes "uploaded" to the device */
	u32 hash[5]; /* for storing SS_IVx register */
	char buf[64];
	unsigned int len;
	int flags;
};

int sun4i_hash_crainit(struct crypto_tfm *tfm);
int sun4i_hash_init(struct ahash_request *areq);
int sun4i_hash_update(struct ahash_request *areq);
int sun4i_hash_final(struct ahash_request *areq);
int sun4i_hash_finup(struct ahash_request *areq);
int sun4i_hash_digest(struct ahash_request *areq);
int sun4i_hash_export_md5(struct ahash_request *areq, void *out);
int sun4i_hash_import_md5(struct ahash_request *areq, const void *in);
int sun4i_hash_export_sha1(struct ahash_request *areq, void *out);
int sun4i_hash_import_sha1(struct ahash_request *areq, const void *in);

int sun4i_ss_cbc_aes_encrypt(struct skcipher_request *areq);
int sun4i_ss_cbc_aes_decrypt(struct skcipher_request *areq);
int sun4i_ss_ecb_aes_encrypt(struct skcipher_request *areq);
int sun4i_ss_ecb_aes_decrypt(struct skcipher_request *areq);

int sun4i_ss_cbc_des_encrypt(struct skcipher_request *areq);
int sun4i_ss_cbc_des_decrypt(struct skcipher_request *areq);
int sun4i_ss_ecb_des_encrypt(struct skcipher_request *areq);
int sun4i_ss_ecb_des_decrypt(struct skcipher_request *areq);

int sun4i_ss_cbc_des3_encrypt(struct skcipher_request *areq);
int sun4i_ss_cbc_des3_decrypt(struct skcipher_request *areq);
int sun4i_ss_ecb_des3_encrypt(struct skcipher_request *areq);
int sun4i_ss_ecb_des3_decrypt(struct skcipher_request *areq);

int sun4i_ss_cipher_init(struct crypto_tfm *tfm);
int sun4i_ss_aes_setkey(struct crypto_skcipher *tfm, const u8 *key,
			unsigned int keylen);
int sun4i_ss_des_setkey(struct crypto_skcipher *tfm, const u8 *key,
			unsigned int keylen);
int sun4i_ss_des3_setkey(struct crypto_skcipher *tfm, const u8 *key,
<<<<<<< HEAD
			 unsigned int keylen);
=======
			 unsigned int keylen);
int sun4i_ss_prng_generate(struct crypto_rng *tfm, const u8 *src,
			   unsigned int slen, u8 *dst, unsigned int dlen);
int sun4i_ss_prng_seed(struct crypto_rng *tfm, const u8 *seed, unsigned int slen);
>>>>>>> bb176f67
<|MERGE_RESOLUTION|>--- conflicted
+++ resolved
@@ -208,11 +208,7 @@
 int sun4i_ss_des_setkey(struct crypto_skcipher *tfm, const u8 *key,
 			unsigned int keylen);
 int sun4i_ss_des3_setkey(struct crypto_skcipher *tfm, const u8 *key,
-<<<<<<< HEAD
-			 unsigned int keylen);
-=======
 			 unsigned int keylen);
 int sun4i_ss_prng_generate(struct crypto_rng *tfm, const u8 *src,
 			   unsigned int slen, u8 *dst, unsigned int dlen);
-int sun4i_ss_prng_seed(struct crypto_rng *tfm, const u8 *seed, unsigned int slen);
->>>>>>> bb176f67
+int sun4i_ss_prng_seed(struct crypto_rng *tfm, const u8 *seed, unsigned int slen);