// SPDX-License-Identifier: (GPL-2.0+ OR MIT)
/*
 * Copyright 2019 NXP
 */

#include <dt-bindings/clock/imx8mn-clock.h>
#include <dt-bindings/gpio/gpio.h>
#include <dt-bindings/input/input.h>
#include <dt-bindings/interrupt-controller/arm-gic.h>
#include <dt-bindings/thermal/thermal.h>

#include "imx8mn-pinfunc.h"

/ {
	interrupt-parent = <&gic>;
	#address-cells = <2>;
	#size-cells = <2>;

	aliases {
		ethernet0 = &fec1;
		gpio0 = &gpio1;
		gpio1 = &gpio2;
		gpio2 = &gpio3;
		gpio3 = &gpio4;
		gpio4 = &gpio5;
		i2c0 = &i2c1;
		i2c1 = &i2c2;
		i2c2 = &i2c3;
		i2c3 = &i2c4;
		mmc0 = &usdhc1;
		mmc1 = &usdhc2;
		mmc2 = &usdhc3;
		serial0 = &uart1;
		serial1 = &uart2;
		serial2 = &uart3;
		serial3 = &uart4;
		spi0 = &ecspi1;
		spi1 = &ecspi2;
		spi2 = &ecspi3;
	};

	cpus {
		#address-cells = <1>;
		#size-cells = <0>;

		idle-states {
			entry-method = "psci";

			cpu_pd_wait: cpu-pd-wait {
				compatible = "arm,idle-state";
				arm,psci-suspend-param = <0x0010033>;
				local-timer-stop;
				entry-latency-us = <1000>;
				exit-latency-us = <700>;
				min-residency-us = <2700>;
			};
		};

		A53_0: cpu@0 {
			device_type = "cpu";
			compatible = "arm,cortex-a53";
			reg = <0x0>;
			clock-latency = <61036>;
			clocks = <&clk IMX8MN_CLK_ARM>;
			enable-method = "psci";
			next-level-cache = <&A53_L2>;
			operating-points-v2 = <&a53_opp_table>;
			nvmem-cells = <&cpu_speed_grade>;
			nvmem-cell-names = "speed_grade";
			cpu-idle-states = <&cpu_pd_wait>;
			#cooling-cells = <2>;
		};

		A53_1: cpu@1 {
			device_type = "cpu";
			compatible = "arm,cortex-a53";
			reg = <0x1>;
			clock-latency = <61036>;
			clocks = <&clk IMX8MN_CLK_ARM>;
			enable-method = "psci";
			next-level-cache = <&A53_L2>;
			operating-points-v2 = <&a53_opp_table>;
			cpu-idle-states = <&cpu_pd_wait>;
			#cooling-cells = <2>;
		};

		A53_2: cpu@2 {
			device_type = "cpu";
			compatible = "arm,cortex-a53";
			reg = <0x2>;
			clock-latency = <61036>;
			clocks = <&clk IMX8MN_CLK_ARM>;
			enable-method = "psci";
			next-level-cache = <&A53_L2>;
			operating-points-v2 = <&a53_opp_table>;
			cpu-idle-states = <&cpu_pd_wait>;
			#cooling-cells = <2>;
		};

		A53_3: cpu@3 {
			device_type = "cpu";
			compatible = "arm,cortex-a53";
			reg = <0x3>;
			clock-latency = <61036>;
			clocks = <&clk IMX8MN_CLK_ARM>;
			enable-method = "psci";
			next-level-cache = <&A53_L2>;
			operating-points-v2 = <&a53_opp_table>;
			cpu-idle-states = <&cpu_pd_wait>;
			#cooling-cells = <2>;
		};

		A53_L2: l2-cache0 {
			compatible = "cache";
		};
	};

	a53_opp_table: opp-table {
		compatible = "operating-points-v2";
		opp-shared;

		opp-1200000000 {
			opp-hz = /bits/ 64 <1200000000>;
			opp-microvolt = <950000>;
			opp-supported-hw = <0xb00>, <0x7>;
			clock-latency-ns = <150000>;
			opp-suspend;
		};

		opp-1400000000 {
			opp-hz = /bits/ 64 <1400000000>;
			opp-microvolt = <950000>;
			opp-supported-hw = <0x300>, <0x7>;
			clock-latency-ns = <150000>;
			opp-suspend;
		};

		opp-1500000000 {
			opp-hz = /bits/ 64 <1500000000>;
			opp-microvolt = <1000000>;
			opp-supported-hw = <0x100>, <0x3>;
			clock-latency-ns = <150000>;
			opp-suspend;
		};
	};

	osc_32k: clock-osc-32k {
		compatible = "fixed-clock";
		#clock-cells = <0>;
		clock-frequency = <32768>;
		clock-output-names = "osc_32k";
	};

	osc_24m: clock-osc-24m {
		compatible = "fixed-clock";
		#clock-cells = <0>;
		clock-frequency = <24000000>;
		clock-output-names = "osc_24m";
	};

	clk_ext1: clock-ext1 {
		compatible = "fixed-clock";
		#clock-cells = <0>;
		clock-frequency = <133000000>;
		clock-output-names = "clk_ext1";
	};

	clk_ext2: clock-ext2 {
		compatible = "fixed-clock";
		#clock-cells = <0>;
		clock-frequency = <133000000>;
		clock-output-names = "clk_ext2";
	};

	clk_ext3: clock-ext3 {
		compatible = "fixed-clock";
		#clock-cells = <0>;
		clock-frequency = <133000000>;
		clock-output-names = "clk_ext3";
	};

	clk_ext4: clock-ext4 {
		compatible = "fixed-clock";
		#clock-cells = <0>;
		clock-frequency= <133000000>;
		clock-output-names = "clk_ext4";
	};

	psci {
		compatible = "arm,psci-1.0";
		method = "smc";
	};

	thermal-zones {
		cpu-thermal {
			polling-delay-passive = <250>;
			polling-delay = <2000>;
			thermal-sensors = <&tmu>;
			trips {
				cpu_alert0: trip0 {
					temperature = <85000>;
					hysteresis = <2000>;
					type = "passive";
				};

				cpu_crit0: trip1 {
					temperature = <95000>;
					hysteresis = <2000>;
					type = "critical";
				};
			};

			cooling-maps {
				map0 {
					trip = <&cpu_alert0>;
					cooling-device =
						<&A53_0 THERMAL_NO_LIMIT THERMAL_NO_LIMIT>,
						<&A53_1 THERMAL_NO_LIMIT THERMAL_NO_LIMIT>,
						<&A53_2 THERMAL_NO_LIMIT THERMAL_NO_LIMIT>,
						<&A53_3 THERMAL_NO_LIMIT THERMAL_NO_LIMIT>;
				};
			};
		};
	};

	timer {
		compatible = "arm,armv8-timer";
		interrupts = <GIC_PPI 13 (GIC_CPU_MASK_SIMPLE(6) | IRQ_TYPE_LEVEL_LOW)>,
			     <GIC_PPI 14 (GIC_CPU_MASK_SIMPLE(6) | IRQ_TYPE_LEVEL_LOW)>,
			     <GIC_PPI 11 (GIC_CPU_MASK_SIMPLE(6) | IRQ_TYPE_LEVEL_LOW)>,
			     <GIC_PPI 10 (GIC_CPU_MASK_SIMPLE(6) | IRQ_TYPE_LEVEL_LOW)>;
		clock-frequency = <8000000>;
		arm,no-tick-in-suspend;
	};

	soc@0 {
		compatible = "simple-bus";
		#address-cells = <1>;
		#size-cells = <1>;
		ranges = <0x0 0x0 0x0 0x3e000000>;

		aips1: bus@30000000 {
			compatible = "simple-bus";
			reg = <0x30000000 0x400000>;
			#address-cells = <1>;
			#size-cells = <1>;
			ranges;

			gpio1: gpio@30200000 {
				compatible = "fsl,imx8mn-gpio", "fsl,imx35-gpio";
				reg = <0x30200000 0x10000>;
				interrupts = <GIC_SPI 64 IRQ_TYPE_LEVEL_HIGH>,
					     <GIC_SPI 65 IRQ_TYPE_LEVEL_HIGH>;
				clocks = <&clk IMX8MN_CLK_GPIO1_ROOT>;
				gpio-controller;
				#gpio-cells = <2>;
				interrupt-controller;
				#interrupt-cells = <2>;
				gpio-ranges = <&iomuxc 0 10 30>;
			};

			gpio2: gpio@30210000 {
				compatible = "fsl,imx8mn-gpio", "fsl,imx35-gpio";
				reg = <0x30210000 0x10000>;
				interrupts = <GIC_SPI 66 IRQ_TYPE_LEVEL_HIGH>,
					     <GIC_SPI 67 IRQ_TYPE_LEVEL_HIGH>;
				clocks = <&clk IMX8MN_CLK_GPIO2_ROOT>;
				gpio-controller;
				#gpio-cells = <2>;
				interrupt-controller;
				#interrupt-cells = <2>;
				gpio-ranges = <&iomuxc 0 40 21>;
			};

			gpio3: gpio@30220000 {
				compatible = "fsl,imx8mn-gpio", "fsl,imx35-gpio";
				reg = <0x30220000 0x10000>;
				interrupts = <GIC_SPI 68 IRQ_TYPE_LEVEL_HIGH>,
					     <GIC_SPI 69 IRQ_TYPE_LEVEL_HIGH>;
				clocks = <&clk IMX8MN_CLK_GPIO3_ROOT>;
				gpio-controller;
				#gpio-cells = <2>;
				interrupt-controller;
				#interrupt-cells = <2>;
				gpio-ranges = <&iomuxc 0 61 26>;
			};

			gpio4: gpio@30230000 {
				compatible = "fsl,imx8mn-gpio", "fsl,imx35-gpio";
				reg = <0x30230000 0x10000>;
				interrupts = <GIC_SPI 70 IRQ_TYPE_LEVEL_HIGH>,
					     <GIC_SPI 71 IRQ_TYPE_LEVEL_HIGH>;
				clocks = <&clk IMX8MN_CLK_GPIO4_ROOT>;
				gpio-controller;
				#gpio-cells = <2>;
				interrupt-controller;
				#interrupt-cells = <2>;
				gpio-ranges = <&iomuxc 21 108 11>;
			};

			gpio5: gpio@30240000 {
				compatible = "fsl,imx8mn-gpio", "fsl,imx35-gpio";
				reg = <0x30240000 0x10000>;
				interrupts = <GIC_SPI 72 IRQ_TYPE_LEVEL_HIGH>,
					     <GIC_SPI 73 IRQ_TYPE_LEVEL_HIGH>;
				clocks = <&clk IMX8MN_CLK_GPIO5_ROOT>;
				gpio-controller;
				#gpio-cells = <2>;
				interrupt-controller;
				#interrupt-cells = <2>;
				gpio-ranges = <&iomuxc 0 119 30>;
			};

			tmu: tmu@30260000 {
				compatible = "fsl,imx8mn-tmu", "fsl,imx8mm-tmu";
				reg = <0x30260000 0x10000>;
				clocks = <&clk IMX8MN_CLK_TMU_ROOT>;
				#thermal-sensor-cells = <0>;
			};

			wdog1: watchdog@30280000 {
				compatible = "fsl,imx8mn-wdt", "fsl,imx21-wdt";
				reg = <0x30280000 0x10000>;
				interrupts = <GIC_SPI 78 IRQ_TYPE_LEVEL_HIGH>;
				clocks = <&clk IMX8MN_CLK_WDOG1_ROOT>;
				status = "disabled";
			};

			wdog2: watchdog@30290000 {
				compatible = "fsl,imx8mn-wdt", "fsl,imx21-wdt";
				reg = <0x30290000 0x10000>;
				interrupts = <GIC_SPI 79 IRQ_TYPE_LEVEL_HIGH>;
				clocks = <&clk IMX8MN_CLK_WDOG2_ROOT>;
				status = "disabled";
			};

			wdog3: watchdog@302a0000 {
				compatible = "fsl,imx8mn-wdt", "fsl,imx21-wdt";
				reg = <0x302a0000 0x10000>;
				interrupts = <GIC_SPI 10 IRQ_TYPE_LEVEL_HIGH>;
				clocks = <&clk IMX8MN_CLK_WDOG3_ROOT>;
				status = "disabled";
			};

			sdma3: dma-controller@302b0000 {
				compatible = "fsl,imx8mn-sdma", "fsl,imx8mq-sdma";
				reg = <0x302b0000 0x10000>;
				interrupts = <GIC_SPI 34 IRQ_TYPE_LEVEL_HIGH>;
				clocks = <&clk IMX8MN_CLK_SDMA3_ROOT>,
				 <&clk IMX8MN_CLK_SDMA3_ROOT>;
				clock-names = "ipg", "ahb";
				#dma-cells = <3>;
				fsl,sdma-ram-script-name = "imx/sdma/sdma-imx7d.bin";
			};

			sdma2: dma-controller@302c0000 {
				compatible = "fsl,imx8mn-sdma", "fsl,imx8mq-sdma";
				reg = <0x302c0000 0x10000>;
				interrupts = <GIC_SPI 103 IRQ_TYPE_LEVEL_HIGH>;
				clocks = <&clk IMX8MN_CLK_SDMA2_ROOT>,
					 <&clk IMX8MN_CLK_SDMA2_ROOT>;
				clock-names = "ipg", "ahb";
				#dma-cells = <3>;
				fsl,sdma-ram-script-name = "imx/sdma/sdma-imx7d.bin";
			};

			iomuxc: pinctrl@30330000 {
				compatible = "fsl,imx8mn-iomuxc";
				reg = <0x30330000 0x10000>;
			};

			gpr: iomuxc-gpr@30340000 {
				compatible = "fsl,imx8mn-iomuxc-gpr", "syscon";
				reg = <0x30340000 0x10000>;
			};

			ocotp: ocotp-ctrl@30350000 {
				compatible = "fsl,imx8mn-ocotp", "fsl,imx8mm-ocotp", "syscon";
				reg = <0x30350000 0x10000>;
				clocks = <&clk IMX8MN_CLK_OCOTP_ROOT>;
				#address-cells = <1>;
				#size-cells = <1>;

				cpu_speed_grade: speed-grade@10 {
					reg = <0x10 4>;
				};
			};

			anatop: anatop@30360000 {
				compatible = "fsl,imx8mn-anatop", "fsl,imx8mm-anatop",
					     "syscon";
				reg = <0x30360000 0x10000>;
			};

			snvs: snvs@30370000 {
				compatible = "fsl,sec-v4.0-mon","syscon", "simple-mfd";
				reg = <0x30370000 0x10000>;

				snvs_rtc: snvs-rtc-lp {
					compatible = "fsl,sec-v4.0-mon-rtc-lp";
					regmap = <&snvs>;
					offset = <0x34>;
					interrupts = <GIC_SPI 19 IRQ_TYPE_LEVEL_HIGH>,
						     <GIC_SPI 20 IRQ_TYPE_LEVEL_HIGH>;
					clocks = <&clk IMX8MN_CLK_SNVS_ROOT>;
					clock-names = "snvs-rtc";
				};

				snvs_pwrkey: snvs-powerkey {
					compatible = "fsl,sec-v4.0-pwrkey";
					regmap = <&snvs>;
					interrupts = <GIC_SPI 4 IRQ_TYPE_LEVEL_HIGH>;
					clocks = <&clk IMX8MN_CLK_SNVS_ROOT>;
					clock-names = "snvs-pwrkey";
					linux,keycode = <KEY_POWER>;
					wakeup-source;
					status = "disabled";
				};
			};

			clk: clock-controller@30380000 {
				compatible = "fsl,imx8mn-ccm";
				reg = <0x30380000 0x10000>;
				#clock-cells = <1>;
				clocks = <&osc_32k>, <&osc_24m>, <&clk_ext1>, <&clk_ext2>,
					 <&clk_ext3>, <&clk_ext4>;
				clock-names = "osc_32k", "osc_24m", "clk_ext1", "clk_ext2",
					      "clk_ext3", "clk_ext4";
				assigned-clocks = <&clk IMX8MN_CLK_NOC>,
						<&clk IMX8MN_CLK_AUDIO_AHB>,
						<&clk IMX8MN_CLK_IPG_AUDIO_ROOT>,
						<&clk IMX8MN_SYS_PLL3>;
				assigned-clock-parents = <&clk IMX8MN_SYS_PLL3_OUT>,
							 <&clk IMX8MN_SYS_PLL1_800M>;
				assigned-clock-rates = <0>,
							<400000000>,
							<400000000>,
							<600000000>;
			};

			src: reset-controller@30390000 {
				compatible = "fsl,imx8mn-src", "fsl,imx8mq-src", "syscon";
				reg = <0x30390000 0x10000>;
				interrupts = <GIC_SPI 89 IRQ_TYPE_LEVEL_HIGH>;
				#reset-cells = <1>;
			};
		};

		aips2: bus@30400000 {
			compatible = "simple-bus";
			reg = <0x30400000 0x400000>;
			#address-cells = <1>;
			#size-cells = <1>;
			ranges;

			pwm1: pwm@30660000 {
				compatible = "fsl,imx8mn-pwm", "fsl,imx27-pwm";
				reg = <0x30660000 0x10000>;
				interrupts = <GIC_SPI 81 IRQ_TYPE_LEVEL_HIGH>;
				clocks = <&clk IMX8MN_CLK_PWM1_ROOT>,
					<&clk IMX8MN_CLK_PWM1_ROOT>;
				clock-names = "ipg", "per";
				#pwm-cells = <2>;
				status = "disabled";
			};

			pwm2: pwm@30670000 {
				compatible = "fsl,imx8mn-pwm", "fsl,imx27-pwm";
				reg = <0x30670000 0x10000>;
				interrupts = <GIC_SPI 82 IRQ_TYPE_LEVEL_HIGH>;
				clocks = <&clk IMX8MN_CLK_PWM2_ROOT>,
					 <&clk IMX8MN_CLK_PWM2_ROOT>;
				clock-names = "ipg", "per";
				#pwm-cells = <2>;
				status = "disabled";
			};

			pwm3: pwm@30680000 {
				compatible = "fsl,imx8mn-pwm", "fsl,imx27-pwm";
				reg = <0x30680000 0x10000>;
				interrupts = <GIC_SPI 83 IRQ_TYPE_LEVEL_HIGH>;
				clocks = <&clk IMX8MN_CLK_PWM3_ROOT>,
					 <&clk IMX8MN_CLK_PWM3_ROOT>;
				clock-names = "ipg", "per";
				#pwm-cells = <2>;
				status = "disabled";
			};

			pwm4: pwm@30690000 {
				compatible = "fsl,imx8mn-pwm", "fsl,imx27-pwm";
				reg = <0x30690000 0x10000>;
				interrupts = <GIC_SPI 84 IRQ_TYPE_LEVEL_HIGH>;
				clocks = <&clk IMX8MN_CLK_PWM4_ROOT>,
					 <&clk IMX8MN_CLK_PWM4_ROOT>;
				clock-names = "ipg", "per";
				#pwm-cells = <2>;
				status = "disabled";
			};

			system_counter: timer@306a0000 {
				compatible = "nxp,sysctr-timer";
				reg = <0x306a0000 0x20000>;
				interrupts = <GIC_SPI 47 IRQ_TYPE_LEVEL_HIGH>;
				clocks = <&osc_24m>;
				clock-names = "per";
			};
		};

		aips3: bus@30800000 {
			compatible = "simple-bus";
			reg = <0x30800000 0x400000>;
			#address-cells = <1>;
			#size-cells = <1>;
			ranges;

			ecspi1: spi@30820000 {
				compatible = "fsl,imx8mn-ecspi", "fsl,imx51-ecspi";
				#address-cells = <1>;
				#size-cells = <0>;
				reg = <0x30820000 0x10000>;
				interrupts = <GIC_SPI 31 IRQ_TYPE_LEVEL_HIGH>;
				clocks = <&clk IMX8MN_CLK_ECSPI1_ROOT>,
					 <&clk IMX8MN_CLK_ECSPI1_ROOT>;
				clock-names = "ipg", "per";
				dmas = <&sdma1 0 7 1>, <&sdma1 1 7 2>;
				dma-names = "rx", "tx";
				status = "disabled";
			};

			ecspi2: spi@30830000 {
				compatible = "fsl,imx8mn-ecspi", "fsl,imx51-ecspi";
				#address-cells = <1>;
				#size-cells = <0>;
				reg = <0x30830000 0x10000>;
				interrupts = <GIC_SPI 32 IRQ_TYPE_LEVEL_HIGH>;
				clocks = <&clk IMX8MN_CLK_ECSPI2_ROOT>,
					 <&clk IMX8MN_CLK_ECSPI2_ROOT>;
				clock-names = "ipg", "per";
				dmas = <&sdma1 2 7 1>, <&sdma1 3 7 2>;
				dma-names = "rx", "tx";
				status = "disabled";
			};

			ecspi3: spi@30840000 {
				compatible = "fsl,imx8mn-ecspi", "fsl,imx51-ecspi";
				#address-cells = <1>;
				#size-cells = <0>;
				reg = <0x30840000 0x10000>;
				interrupts = <GIC_SPI 33 IRQ_TYPE_LEVEL_HIGH>;
				clocks = <&clk IMX8MN_CLK_ECSPI3_ROOT>,
					 <&clk IMX8MN_CLK_ECSPI3_ROOT>;
				clock-names = "ipg", "per";
				dmas = <&sdma1 4 7 1>, <&sdma1 5 7 2>;
				dma-names = "rx", "tx";
				status = "disabled";
			};

			uart1: serial@30860000 {
				compatible = "fsl,imx8mn-uart", "fsl,imx6q-uart";
				reg = <0x30860000 0x10000>;
				interrupts = <GIC_SPI 26 IRQ_TYPE_LEVEL_HIGH>;
				clocks = <&clk IMX8MN_CLK_UART1_ROOT>,
					 <&clk IMX8MN_CLK_UART1_ROOT>;
				clock-names = "ipg", "per";
				dmas = <&sdma1 22 4 0>, <&sdma1 23 4 0>;
				dma-names = "rx", "tx";
				status = "disabled";
			};

			uart3: serial@30880000 {
				compatible = "fsl,imx8mn-uart", "fsl,imx6q-uart";
				reg = <0x30880000 0x10000>;
				interrupts = <GIC_SPI 28 IRQ_TYPE_LEVEL_HIGH>;
				clocks = <&clk IMX8MN_CLK_UART3_ROOT>,
					 <&clk IMX8MN_CLK_UART3_ROOT>;
				clock-names = "ipg", "per";
				dmas = <&sdma1 26 4 0>, <&sdma1 27 4 0>;
				dma-names = "rx", "tx";
				status = "disabled";
			};

			uart2: serial@30890000 {
				compatible = "fsl,imx8mn-uart", "fsl,imx6q-uart";
				reg = <0x30890000 0x10000>;
				interrupts = <GIC_SPI 27 IRQ_TYPE_LEVEL_HIGH>;
				clocks = <&clk IMX8MN_CLK_UART2_ROOT>,
					 <&clk IMX8MN_CLK_UART2_ROOT>;
				clock-names = "ipg", "per";
				status = "disabled";
			};

			crypto: crypto@30900000 {
				compatible = "fsl,sec-v4.0";
				#address-cells = <1>;
				#size-cells = <1>;
				reg = <0x30900000 0x40000>;
				ranges = <0 0x30900000 0x40000>;
				interrupts = <GIC_SPI 91 IRQ_TYPE_LEVEL_HIGH>;
				clocks = <&clk IMX8MN_CLK_AHB>,
					 <&clk IMX8MN_CLK_IPG_ROOT>;
				clock-names = "aclk", "ipg";

<<<<<<< HEAD
				sec_jr0: jr0@1000 {
=======
				sec_jr0: jr@1000 {
>>>>>>> 04d5ce62
					 compatible = "fsl,sec-v4.0-job-ring";
					 reg = <0x1000 0x1000>;
					 interrupts = <GIC_SPI 105 IRQ_TYPE_LEVEL_HIGH>;
				};

<<<<<<< HEAD
				sec_jr1: jr1@2000 {
=======
				sec_jr1: jr@2000 {
>>>>>>> 04d5ce62
					 compatible = "fsl,sec-v4.0-job-ring";
					 reg = <0x2000 0x1000>;
					 interrupts = <GIC_SPI 106 IRQ_TYPE_LEVEL_HIGH>;
				};

<<<<<<< HEAD
				sec_jr2: jr2@3000 {
=======
				sec_jr2: jr@3000 {
>>>>>>> 04d5ce62
					 compatible = "fsl,sec-v4.0-job-ring";
					 reg = <0x3000 0x1000>;
					 interrupts = <GIC_SPI 114 IRQ_TYPE_LEVEL_HIGH>;
				};
			};

			i2c1: i2c@30a20000 {
				compatible = "fsl,imx8mn-i2c", "fsl,imx21-i2c";
				#address-cells = <1>;
				#size-cells = <0>;
				reg = <0x30a20000 0x10000>;
				interrupts = <GIC_SPI 35 IRQ_TYPE_LEVEL_HIGH>;
				clocks = <&clk IMX8MN_CLK_I2C1_ROOT>;
				status = "disabled";
			};

			i2c2: i2c@30a30000 {
				compatible = "fsl,imx8mn-i2c", "fsl,imx21-i2c";
				#address-cells = <1>;
				#size-cells = <0>;
				reg = <0x30a30000 0x10000>;
				interrupts = <GIC_SPI 36 IRQ_TYPE_LEVEL_HIGH>;
				clocks = <&clk IMX8MN_CLK_I2C2_ROOT>;
				status = "disabled";
			};

			i2c3: i2c@30a40000 {
				#address-cells = <1>;
				#size-cells = <0>;
				compatible = "fsl,imx8mn-i2c", "fsl,imx21-i2c";
				reg = <0x30a40000 0x10000>;
				interrupts = <GIC_SPI 37 IRQ_TYPE_LEVEL_HIGH>;
				clocks = <&clk IMX8MN_CLK_I2C3_ROOT>;
				status = "disabled";
			};

			i2c4: i2c@30a50000 {
				compatible = "fsl,imx8mn-i2c", "fsl,imx21-i2c";
				#address-cells = <1>;
				#size-cells = <0>;
				reg = <0x30a50000 0x10000>;
				interrupts = <GIC_SPI 38 IRQ_TYPE_LEVEL_HIGH>;
				clocks = <&clk IMX8MN_CLK_I2C4_ROOT>;
				status = "disabled";
			};

			uart4: serial@30a60000 {
				compatible = "fsl,imx8mn-uart", "fsl,imx6q-uart";
				reg = <0x30a60000 0x10000>;
				interrupts = <GIC_SPI 29 IRQ_TYPE_LEVEL_HIGH>;
				clocks = <&clk IMX8MN_CLK_UART4_ROOT>,
					 <&clk IMX8MN_CLK_UART4_ROOT>;
				clock-names = "ipg", "per";
				dmas = <&sdma1 28 4 0>, <&sdma1 29 4 0>;
				dma-names = "rx", "tx";
				status = "disabled";
			};

			usdhc1: mmc@30b40000 {
				compatible = "fsl,imx8mn-usdhc", "fsl,imx7d-usdhc";
				reg = <0x30b40000 0x10000>;
				interrupts = <GIC_SPI 22 IRQ_TYPE_LEVEL_HIGH>;
				clocks = <&clk IMX8MN_CLK_IPG_ROOT>,
					 <&clk IMX8MN_CLK_NAND_USDHC_BUS>,
					 <&clk IMX8MN_CLK_USDHC1_ROOT>;
				clock-names = "ipg", "ahb", "per";
				fsl,tuning-start-tap = <20>;
				fsl,tuning-step= <2>;
				bus-width = <4>;
				status = "disabled";
			};

			usdhc2: mmc@30b50000 {
				compatible = "fsl,imx8mn-usdhc", "fsl,imx7d-usdhc";
				reg = <0x30b50000 0x10000>;
				interrupts = <GIC_SPI 23 IRQ_TYPE_LEVEL_HIGH>;
				clocks = <&clk IMX8MN_CLK_IPG_ROOT>,
					 <&clk IMX8MN_CLK_NAND_USDHC_BUS>,
					 <&clk IMX8MN_CLK_USDHC2_ROOT>;
				clock-names = "ipg", "ahb", "per";
				fsl,tuning-start-tap = <20>;
				fsl,tuning-step= <2>;
				bus-width = <4>;
				status = "disabled";
			};

			usdhc3: mmc@30b60000 {
				compatible = "fsl,imx8mn-usdhc", "fsl,imx7d-usdhc";
				reg = <0x30b60000 0x10000>;
				interrupts = <GIC_SPI 24 IRQ_TYPE_LEVEL_HIGH>;
				clocks = <&clk IMX8MN_CLK_IPG_ROOT>,
					 <&clk IMX8MN_CLK_NAND_USDHC_BUS>,
					 <&clk IMX8MN_CLK_USDHC3_ROOT>;
				clock-names = "ipg", "ahb", "per";
				fsl,tuning-start-tap = <20>;
				fsl,tuning-step= <2>;
				bus-width = <4>;
				status = "disabled";
			};

			sdma1: dma-controller@30bd0000 {
				compatible = "fsl,imx8mn-sdma", "fsl,imx8mq-sdma";
				reg = <0x30bd0000 0x10000>;
				interrupts = <GIC_SPI 2 IRQ_TYPE_LEVEL_HIGH>;
				clocks = <&clk IMX8MN_CLK_SDMA1_ROOT>,
					 <&clk IMX8MN_CLK_AHB>;
				clock-names = "ipg", "ahb";
				#dma-cells = <3>;
				fsl,sdma-ram-script-name = "imx/sdma/sdma-imx7d.bin";
			};

			fec1: ethernet@30be0000 {
				compatible = "fsl,imx8mn-fec", "fsl,imx6sx-fec";
				reg = <0x30be0000 0x10000>;
				interrupts = <GIC_SPI 118 IRQ_TYPE_LEVEL_HIGH>,
					     <GIC_SPI 119 IRQ_TYPE_LEVEL_HIGH>,
					     <GIC_SPI 120 IRQ_TYPE_LEVEL_HIGH>;
				clocks = <&clk IMX8MN_CLK_ENET1_ROOT>,
					 <&clk IMX8MN_CLK_ENET1_ROOT>,
					 <&clk IMX8MN_CLK_ENET_TIMER>,
					 <&clk IMX8MN_CLK_ENET_REF>,
					 <&clk IMX8MN_CLK_ENET_PHY_REF>;
				clock-names = "ipg", "ahb", "ptp",
					      "enet_clk_ref", "enet_out";
				assigned-clocks = <&clk IMX8MN_CLK_ENET_AXI>,
						  <&clk IMX8MN_CLK_ENET_TIMER>,
						  <&clk IMX8MN_CLK_ENET_REF>,
						  <&clk IMX8MN_CLK_ENET_TIMER>;
				assigned-clock-parents = <&clk IMX8MN_SYS_PLL1_266M>,
							 <&clk IMX8MN_SYS_PLL2_100M>,
							 <&clk IMX8MN_SYS_PLL2_125M>;
				assigned-clock-rates = <0>, <0>, <125000000>, <100000000>;
				fsl,num-tx-queues = <3>;
				fsl,num-rx-queues = <3>;
				status = "disabled";
			};

		};

		aips4: bus@32c00000 {
			compatible = "simple-bus";
			reg = <0x32c00000 0x400000>;
			#address-cells = <1>;
			#size-cells = <1>;
			ranges;

			usbotg1: usb@32e40000 {
				compatible = "fsl,imx8mn-usb", "fsl,imx7d-usb";
				reg = <0x32e40000 0x200>;
				interrupts = <GIC_SPI 40 IRQ_TYPE_LEVEL_HIGH>;
				clocks = <&clk IMX8MN_CLK_USB1_CTRL_ROOT>;
				clock-names = "usb1_ctrl_root_clk";
				assigned-clocks = <&clk IMX8MN_CLK_USB_BUS>;
				assigned-clock-parents = <&clk IMX8MN_SYS_PLL2_500M>;
				fsl,usbphy = <&usbphynop1>;
				fsl,usbmisc = <&usbmisc1 0>;
				status = "disabled";
			};

			usbmisc1: usbmisc@32e40200 {
				compatible = "fsl,imx8mn-usbmisc", "fsl,imx7d-usbmisc";
				#index-cells = <1>;
				reg = <0x32e40200 0x200>;
			};

			usbotg2: usb@32e50000 {
				compatible = "fsl,imx8mn-usb", "fsl,imx7d-usb";
				reg = <0x32e50000 0x200>;
				interrupts = <GIC_SPI 41 IRQ_TYPE_LEVEL_HIGH>;
				clocks = <&clk IMX8MN_CLK_USB1_CTRL_ROOT>;
				clock-names = "usb1_ctrl_root_clk";
				assigned-clocks = <&clk IMX8MN_CLK_USB_BUS>,
						  <&clk IMX8MN_CLK_USB_CORE_REF>;
				assigned-clock-parents = <&clk IMX8MN_SYS_PLL2_500M>,
							 <&clk IMX8MN_SYS_PLL1_100M>;
				fsl,usbphy = <&usbphynop2>;
				fsl,usbmisc = <&usbmisc2 0>;
				status = "disabled";
			};

			usbmisc2: usbmisc@32e50200 {
				compatible = "fsl,imx8mn-usbmisc", "fsl,imx7d-usbmisc";
				#index-cells = <1>;
				reg = <0x32e50200 0x200>;
			};

		};

		dma_apbh: dma-controller@33000000 {
			compatible = "fsl,imx7d-dma-apbh", "fsl,imx28-dma-apbh";
			reg = <0x33000000 0x2000>;
			interrupts = <GIC_SPI 12 IRQ_TYPE_LEVEL_HIGH>,
				     <GIC_SPI 12 IRQ_TYPE_LEVEL_HIGH>,
				     <GIC_SPI 12 IRQ_TYPE_LEVEL_HIGH>,
				     <GIC_SPI 12 IRQ_TYPE_LEVEL_HIGH>;
			interrupt-names = "gpmi0", "gpmi1", "gpmi2", "gpmi3";
			#dma-cells = <1>;
			dma-channels = <4>;
			clocks = <&clk IMX8MN_CLK_NAND_USDHC_BUS_RAWNAND_CLK>;
		};

		gpmi: nand-controller@33002000 {
			compatible = "fsl,imx8mn-gpmi-nand", "fsl,imx7d-gpmi-nand";
			#address-cells = <1>;
			#size-cells = <1>;
			reg = <0x33002000 0x2000>, <0x33004000 0x4000>;
			reg-names = "gpmi-nand", "bch";
			interrupts = <GIC_SPI 14 IRQ_TYPE_LEVEL_HIGH>;
			interrupt-names = "bch";
			clocks = <&clk IMX8MN_CLK_NAND_ROOT>,
				 <&clk IMX8MN_CLK_NAND_USDHC_BUS_RAWNAND_CLK>;
			clock-names = "gpmi_io", "gpmi_bch_apb";
			dmas = <&dma_apbh 0>;
			dma-names = "rx-tx";
			status = "disabled";
		};

		gic: interrupt-controller@38800000 {
			compatible = "arm,gic-v3";
			reg = <0x38800000 0x10000>,
			      <0x38880000 0xc0000>;
			#interrupt-cells = <3>;
			interrupt-controller;
			interrupts = <GIC_PPI 9 IRQ_TYPE_LEVEL_HIGH>;
		};

		ddrc: memory-controller@3d400000 {
			compatible = "fsl,imx8mn-ddrc", "fsl,imx8m-ddrc";
			reg = <0x3d400000 0x400000>;
			clock-names = "core", "pll", "alt", "apb";
			clocks = <&clk IMX8MN_CLK_DRAM_CORE>,
				 <&clk IMX8MN_DRAM_PLL>,
				 <&clk IMX8MN_CLK_DRAM_ALT>,
				 <&clk IMX8MN_CLK_DRAM_APB>;
		};

		ddr-pmu@3d800000 {
			compatible = "fsl,imx8mn-ddr-pmu", "fsl,imx8m-ddr-pmu";
			reg = <0x3d800000 0x400000>;
			interrupts = <GIC_SPI 98 IRQ_TYPE_LEVEL_HIGH>;
		};
	};

	usbphynop1: usbphynop1 {
		compatible = "usb-nop-xceiv";
		clocks = <&clk IMX8MN_CLK_USB_PHY_REF>;
		assigned-clocks = <&clk IMX8MN_CLK_USB_PHY_REF>;
		assigned-clock-parents = <&clk IMX8MN_SYS_PLL1_100M>;
		clock-names = "main_clk";
	};

	usbphynop2: usbphynop2 {
		compatible = "usb-nop-xceiv";
		clocks = <&clk IMX8MN_CLK_USB_PHY_REF>;
		assigned-clocks = <&clk IMX8MN_CLK_USB_PHY_REF>;
		assigned-clock-parents = <&clk IMX8MN_SYS_PLL1_100M>;
		clock-names = "main_clk";
	};
};<|MERGE_RESOLUTION|>--- conflicted
+++ resolved
@@ -240,7 +240,7 @@
 		ranges = <0x0 0x0 0x0 0x3e000000>;
 
 		aips1: bus@30000000 {
-			compatible = "simple-bus";
+			compatible = "fsl,aips-bus", "simple-bus";
 			reg = <0x30000000 0x400000>;
 			#address-cells = <1>;
 			#size-cells = <1>;
@@ -447,7 +447,7 @@
 		};
 
 		aips2: bus@30400000 {
-			compatible = "simple-bus";
+			compatible = "fsl,aips-bus", "simple-bus";
 			reg = <0x30400000 0x400000>;
 			#address-cells = <1>;
 			#size-cells = <1>;
@@ -507,7 +507,7 @@
 		};
 
 		aips3: bus@30800000 {
-			compatible = "simple-bus";
+			compatible = "fsl,aips-bus", "simple-bus";
 			reg = <0x30800000 0x400000>;
 			#address-cells = <1>;
 			#size-cells = <1>;
@@ -600,31 +600,19 @@
 					 <&clk IMX8MN_CLK_IPG_ROOT>;
 				clock-names = "aclk", "ipg";
 
-<<<<<<< HEAD
-				sec_jr0: jr0@1000 {
-=======
 				sec_jr0: jr@1000 {
->>>>>>> 04d5ce62
 					 compatible = "fsl,sec-v4.0-job-ring";
 					 reg = <0x1000 0x1000>;
 					 interrupts = <GIC_SPI 105 IRQ_TYPE_LEVEL_HIGH>;
 				};
 
-<<<<<<< HEAD
-				sec_jr1: jr1@2000 {
-=======
 				sec_jr1: jr@2000 {
->>>>>>> 04d5ce62
 					 compatible = "fsl,sec-v4.0-job-ring";
 					 reg = <0x2000 0x1000>;
 					 interrupts = <GIC_SPI 106 IRQ_TYPE_LEVEL_HIGH>;
 				};
 
-<<<<<<< HEAD
-				sec_jr2: jr2@3000 {
-=======
 				sec_jr2: jr@3000 {
->>>>>>> 04d5ce62
 					 compatible = "fsl,sec-v4.0-job-ring";
 					 reg = <0x3000 0x1000>;
 					 interrupts = <GIC_SPI 114 IRQ_TYPE_LEVEL_HIGH>;
@@ -765,7 +753,7 @@
 		};
 
 		aips4: bus@32c00000 {
-			compatible = "simple-bus";
+			compatible = "fsl,aips-bus", "simple-bus";
 			reg = <0x32c00000 0x400000>;
 			#address-cells = <1>;
 			#size-cells = <1>;
